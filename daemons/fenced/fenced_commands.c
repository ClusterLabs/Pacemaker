/*
 * Copyright 2009-2022 the Pacemaker project contributors
 *
 * The version control history for this file may have further details.
 *
 * This source code is licensed under the GNU General Public License version 2
 * or later (GPLv2+) WITHOUT ANY WARRANTY.
 */

#include <crm_internal.h>

#include <sys/param.h>
#include <stdio.h>
#include <sys/types.h>
#include <sys/wait.h>
#include <sys/stat.h>
#include <unistd.h>
#include <sys/utsname.h>

#include <stdlib.h>
#include <errno.h>
#include <fcntl.h>
#include <ctype.h>

#include <crm/crm.h>
#include <crm/msg_xml.h>
#include <crm/common/ipc.h>
#include <crm/common/ipc_internal.h>
#include <crm/cluster/internal.h>
#include <crm/common/mainloop.h>

#include <crm/stonith-ng.h>
#include <crm/fencing/internal.h>
#include <crm/common/xml.h>

#include <pacemaker-fenced.h>

GHashTable *device_list = NULL;
GHashTable *topology = NULL;
GList *cmd_list = NULL;

static GHashTable *fenced_handlers = NULL;

struct device_search_s {
    /* target of fence action */
    char *host;
    /* requested fence action */
    char *action;
    /* timeout to use if a device is queried dynamically for possible targets */
    int per_device_timeout;
    /* number of registered fencing devices at time of request */
    int replies_needed;
    /* number of device replies received so far */
    int replies_received;
    /* whether the target is eligible to perform requested action (or off) */
    bool allow_suicide;

    /* private data to pass to search callback function */
    void *user_data;
    /* function to call when all replies have been received */
    void (*callback) (GList * devices, void *user_data);
    /* devices capable of performing requested action (or off if remapping) */
    GList *capable;
};

static gboolean stonith_device_dispatch(gpointer user_data);
static void st_child_done(int pid, const pcmk__action_result_t *result,
                          void *user_data);
static void stonith_send_reply(xmlNode * reply, int call_options, const char *remote_peer,
                               pcmk__client_t *client);

static void search_devices_record_result(struct device_search_s *search, const char *device,
                                         gboolean can_fence);

static int get_agent_metadata(const char *agent, xmlNode **metadata);
static void read_action_metadata(stonith_device_t *device);
static enum fenced_target_by unpack_level_kind(xmlNode *level);

typedef struct async_command_s {

    int id;
    int pid;
    int fd_stdout;
    int options;
    int default_timeout; /* seconds */
    int timeout; /* seconds */

    int start_delay; /* seconds */
    int delay_id;

    char *op;
    char *origin;
    char *client;
    char *client_name;
    char *remote_op_id;

    char *victim;
    uint32_t victim_nodeid;
    char *action;
    char *device;

    GList *device_list;
    GList *device_next;

    void *internal_user_data;
    void (*done_cb) (int pid, const pcmk__action_result_t *result,
                     void *user_data);
    guint timer_sigterm;
    guint timer_sigkill;
    /*! If the operation timed out, this is the last signal
     *  we sent to the process to get it to terminate */
    int last_timeout_signo;

    stonith_device_t *active_on;
    stonith_device_t *activating_on;
} async_command_t;

static xmlNode *construct_async_reply(async_command_t *cmd,
                                      const pcmk__action_result_t *result);

static gboolean
is_action_required(const char *action, stonith_device_t *device)
{
    return device && device->automatic_unfencing && pcmk__str_eq(action, "on",
                                                                 pcmk__str_casei);
}

static int
get_action_delay_max(stonith_device_t * device, const char * action)
{
    const char *value = NULL;
    int delay_max = 0;

    if (!pcmk__is_fencing_action(action)) {
        return 0;
    }

    value = g_hash_table_lookup(device->params, PCMK_STONITH_DELAY_MAX);
    if (value) {
       delay_max = crm_parse_interval_spec(value) / 1000;
    }

    return delay_max;
}

static int
get_action_delay_base(stonith_device_t *device, const char *action, const char *victim)
{
    char *hash_value = NULL;
    int delay_base = 0;

    if (!pcmk__is_fencing_action(action)) {
        return 0;
    }

    hash_value = g_hash_table_lookup(device->params, PCMK_STONITH_DELAY_BASE);

    if (hash_value) {
        char *value = strdup(hash_value);
        char *valptr = value;

        CRM_ASSERT(value != NULL);

        if (victim) {
            for (char *val = strtok(value, "; \t"); val != NULL; val = strtok(NULL, "; \t")) {
                char *mapval = strchr(val, ':');

                if (mapval == NULL || mapval[1] == 0) {
                    crm_err("pcmk_delay_base: empty value in mapping", val);
                    continue;
                }

                if (mapval != val && strncasecmp(victim, val, (size_t)(mapval - val)) == 0) {
                    value = mapval + 1;
                    crm_debug("pcmk_delay_base mapped to %s for %s", value, victim);
                    break;
                }
            }
        }

        if (strchr(value, ':') == 0) {
           delay_base = crm_parse_interval_spec(value) / 1000;
        }

        free(valptr);
    }

    return delay_base;
}

/*!
 * \internal
 * \brief Override STONITH timeout with pcmk_*_timeout if available
 *
 * \param[in] device           STONITH device to use
 * \param[in] action           STONITH action name
 * \param[in] default_timeout  Timeout to use if device does not have
 *                             a pcmk_*_timeout parameter for action
 *
 * \return Value of pcmk_(action)_timeout if available, otherwise default_timeout
 * \note For consistency, it would be nice if reboot/off/on timeouts could be
 *       set the same way as start/stop/monitor timeouts, i.e. with an
 *       <operation> entry in the fencing resource configuration. However that
 *       is insufficient because fencing devices may be registered directly via
 *       the fencer's register_device() API instead of going through the CIB
 *       (e.g. stonith_admin uses it for its -R option, and the executor uses it
 *       to ensure a device is registered when a command is issued). As device
 *       properties, pcmk_*_timeout parameters can be grabbed by the fencer when
 *       the device is registered, whether by CIB change or API call.
 */
static int
get_action_timeout(stonith_device_t * device, const char *action, int default_timeout)
{
    if (action && device && device->params) {
        char buffer[64] = { 0, };
        const char *value = NULL;

        /* If "reboot" was requested but the device does not support it,
         * we will remap to "off", so check timeout for "off" instead
         */
        if (pcmk__str_eq(action, "reboot", pcmk__str_casei)
            && !pcmk_is_set(device->flags, st_device_supports_reboot)) {
            crm_trace("%s doesn't support reboot, using timeout for off instead",
                      device->id);
            action = "off";
        }

        /* If the device config specified an action-specific timeout, use it */
        snprintf(buffer, sizeof(buffer), "pcmk_%s_timeout", action);
        value = g_hash_table_lookup(device->params, buffer);
        if (value) {
            return atoi(value);
        }
    }
    return default_timeout;
}

static void
free_async_command(async_command_t * cmd)
{
    if (!cmd) {
        return;
    }

    if (cmd->delay_id) {
        g_source_remove(cmd->delay_id);
    }

    cmd_list = g_list_remove(cmd_list, cmd);

    g_list_free_full(cmd->device_list, free);
    free(cmd->device);
    free(cmd->action);
    free(cmd->victim);
    free(cmd->remote_op_id);
    free(cmd->client);
    free(cmd->client_name);
    free(cmd->origin);
    free(cmd->op);
    free(cmd);
}

static async_command_t *
create_async_command(xmlNode * msg)
{
    async_command_t *cmd = NULL;
    xmlNode *op = get_xpath_object("//@" F_STONITH_ACTION, msg, LOG_ERR);
    const char *action = crm_element_value(op, F_STONITH_ACTION);

    CRM_CHECK(action != NULL, crm_log_xml_warn(msg, "NoAction"); return NULL);

    crm_log_xml_trace(msg, "Command");
    cmd = calloc(1, sizeof(async_command_t));
    crm_element_value_int(msg, F_STONITH_CALLID, &(cmd->id));
    crm_element_value_int(msg, F_STONITH_CALLOPTS, &(cmd->options));
    crm_element_value_int(msg, F_STONITH_TIMEOUT, &(cmd->default_timeout));
    cmd->timeout = cmd->default_timeout;
    // Value -1 means disable any static/random fencing delays
    crm_element_value_int(msg, F_STONITH_DELAY, &(cmd->start_delay));

    cmd->origin = crm_element_value_copy(msg, F_ORIG);
    cmd->remote_op_id = crm_element_value_copy(msg, F_STONITH_REMOTE_OP_ID);
    cmd->client = crm_element_value_copy(msg, F_STONITH_CLIENTID);
    cmd->client_name = crm_element_value_copy(msg, F_STONITH_CLIENTNAME);
    cmd->op = crm_element_value_copy(msg, F_STONITH_OPERATION);
    cmd->action = strdup(action);
    cmd->victim = crm_element_value_copy(op, F_STONITH_TARGET);
    cmd->device = crm_element_value_copy(op, F_STONITH_DEVICE);

    CRM_CHECK(cmd->op != NULL, crm_log_xml_warn(msg, "NoOp"); free_async_command(cmd); return NULL);
    CRM_CHECK(cmd->client != NULL, crm_log_xml_warn(msg, "NoClient"));

    cmd->done_cb = st_child_done;
    cmd_list = g_list_append(cmd_list, cmd);
    return cmd;
}

static int
get_action_limit(stonith_device_t * device)
{
    const char *value = NULL;
    int action_limit = 1;

    value = g_hash_table_lookup(device->params, PCMK_STONITH_ACTION_LIMIT);
    if ((value == NULL)
        || (pcmk__scan_min_int(value, &action_limit, INT_MIN) != pcmk_rc_ok)
        || (action_limit == 0)) {
        action_limit = 1;
    }
    return action_limit;
}

static int
get_active_cmds(stonith_device_t * device)
{
    int counter = 0;
    GList *gIter = NULL;
    GList *gIterNext = NULL;

    CRM_CHECK(device != NULL, return 0);

    for (gIter = cmd_list; gIter != NULL; gIter = gIterNext) {
        async_command_t *cmd = gIter->data;

        gIterNext = gIter->next;

        if (cmd->active_on == device) {
            counter++;
        }
    }

    return counter;
}

static void
fork_cb(int pid, void *user_data)
{
    async_command_t *cmd = (async_command_t *) user_data;
    stonith_device_t * device =
        /* in case of a retry we've done the move from
           activating_on to active_on already
         */
        cmd->activating_on?cmd->activating_on:cmd->active_on;

    CRM_ASSERT(device);
    crm_debug("Operation '%s' [%d]%s%s using %s now running with %ds timeout",
              cmd->action, pid,
              ((cmd->victim == NULL)? "" : " targeting "),
              ((cmd->victim == NULL)? "" : cmd->victim),
              device->id, cmd->timeout);
    cmd->active_on = device;
    cmd->activating_on = NULL;
}

static int
get_agent_metadata_cb(gpointer data) {
    stonith_device_t *device = data;
    guint period_ms;

    switch (get_agent_metadata(device->agent, &device->agent_metadata)) {
        case pcmk_rc_ok:
            if (device->agent_metadata) {
                read_action_metadata(device);
                stonith__device_parameter_flags(&(device->flags), device->id,
                                        device->agent_metadata);
            }
            return G_SOURCE_REMOVE;

        case EAGAIN:
            period_ms = pcmk__mainloop_timer_get_period(device->timer);
            if (period_ms < 160 * 1000) {
                mainloop_timer_set_period(device->timer, 2 * period_ms);
            }
            return G_SOURCE_CONTINUE;

        default:
            return G_SOURCE_REMOVE;
    }
}

/*!
 * \internal
 * \brief Call a command's action callback for an internal (not library) result
 *
 * \param[in] cmd               Command to report result for
 * \param[in] execution_status  Execution status to use for result
 * \param[in] exit_status       Exit status to use for result
 * \param[in] exit_reason       Exit reason to use for result
 */
static void
report_internal_result(async_command_t *cmd, int exit_status,
                       int execution_status, const char *exit_reason)
{
    pcmk__action_result_t result = PCMK__UNKNOWN_RESULT;

    pcmk__set_result(&result, exit_status, execution_status, exit_reason);
    cmd->done_cb(0, &result, cmd);
    pcmk__reset_result(&result);
}

static gboolean
stonith_device_execute(stonith_device_t * device)
{
    int exec_rc = 0;
    const char *action_str = NULL;
    const char *host_arg = NULL;
    async_command_t *cmd = NULL;
    stonith_action_t *action = NULL;
    int active_cmds = 0;
    int action_limit = 0;
    GList *gIter = NULL;
    GList *gIterNext = NULL;

    CRM_CHECK(device != NULL, return FALSE);

    active_cmds = get_active_cmds(device);
    action_limit = get_action_limit(device);
    if (action_limit > -1 && active_cmds >= action_limit) {
        crm_trace("%s is over its action limit of %d (%u active action%s)",
                  device->id, action_limit, active_cmds,
                  pcmk__plural_s(active_cmds));
        return TRUE;
    }

    for (gIter = device->pending_ops; gIter != NULL; gIter = gIterNext) {
        async_command_t *pending_op = gIter->data;

        gIterNext = gIter->next;

        if (pending_op && pending_op->delay_id) {
            crm_trace("Operation '%s'%s%s using %s was asked to run too early, "
                      "waiting for start delay of %ds",
                      pending_op->action,
                      ((pending_op->victim == NULL)? "" : " targeting "),
                      ((pending_op->victim == NULL)? "" : pending_op->victim),
                      device->id, pending_op->start_delay);
            continue;
        }

        device->pending_ops = g_list_remove_link(device->pending_ops, gIter);
        g_list_free_1(gIter);

        cmd = pending_op;
        break;
    }

    if (cmd == NULL) {
        crm_trace("No actions using %s are needed", device->id);
        return TRUE;
    }

    if (pcmk__str_any_of(device->agent, STONITH_WATCHDOG_AGENT,
                         STONITH_WATCHDOG_AGENT_INTERNAL, NULL)) {
        if (pcmk__is_fencing_action(cmd->action)) {
            if (node_does_watchdog_fencing(stonith_our_uname)) {
                pcmk__panic(__func__);
                goto done;
            }
        } else {
            crm_info("Faking success for %s watchdog operation", cmd->action);
            report_internal_result(cmd, CRM_EX_OK, PCMK_EXEC_DONE, NULL);
            goto done;
        }
    }

#if SUPPORT_CIBSECRETS
    exec_rc = pcmk__substitute_secrets(device->id, device->params);
    if (exec_rc != pcmk_rc_ok) {
        if (pcmk__str_eq(cmd->action, "stop", pcmk__str_casei)) {
            crm_info("Proceeding with stop operation for %s "
                     "despite being unable to load CIB secrets (%s)",
                     device->id, pcmk_rc_str(exec_rc));
        } else {
            crm_err("Considering %s unconfigured "
                    "because unable to load CIB secrets: %s",
                     device->id, pcmk_rc_str(exec_rc));
            report_internal_result(cmd, CRM_EX_ERROR, PCMK_EXEC_NO_SECRETS,
                                   "Failed to get CIB secrets");
            goto done;
        }
    }
#endif

    action_str = cmd->action;
    if (pcmk__str_eq(cmd->action, "reboot", pcmk__str_casei)
        && !pcmk_is_set(device->flags, st_device_supports_reboot)) {

        crm_notice("Remapping 'reboot' action%s%s using %s to 'off' "
                   "because agent '%s' does not support reboot",
                   ((cmd->victim == NULL)? "" : " targeting "),
                   ((cmd->victim == NULL)? "" : cmd->victim),
                   device->id, device->agent);
        action_str = "off";
    }

    if (pcmk_is_set(device->flags, st_device_supports_parameter_port)) {
        host_arg = "port";

    } else if (pcmk_is_set(device->flags, st_device_supports_parameter_plug)) {
        host_arg = "plug";
    }

    action = stonith_action_create(device->agent,
                                   action_str,
                                   cmd->victim,
                                   cmd->victim_nodeid,
                                   cmd->timeout, device->params,
                                   device->aliases, host_arg);

    /* for async exec, exec_rc is negative for early error exit
       otherwise handling of success/errors is done via callbacks */
    cmd->activating_on = device;
    exec_rc = stonith_action_execute_async(action, (void *)cmd,
                                           cmd->done_cb, fork_cb);
    if (exec_rc < 0) {
        cmd->activating_on = NULL;
        cmd->done_cb(0, stonith__action_result(action), cmd);
        stonith__destroy_action(action);
    }

done:
    /* Device might get triggered to work by multiple fencing commands
     * simultaneously. Trigger the device again to make sure any
     * remaining concurrent commands get executed. */
    if (device->pending_ops) {
        mainloop_set_trigger(device->work);
    }
    return TRUE;
}

static gboolean
stonith_device_dispatch(gpointer user_data)
{
    return stonith_device_execute(user_data);
}

static gboolean
start_delay_helper(gpointer data)
{
    async_command_t *cmd = data;
    stonith_device_t *device = NULL;

    cmd->delay_id = 0;
    device = cmd->device ? g_hash_table_lookup(device_list, cmd->device) : NULL;

    if (device) {
        mainloop_set_trigger(device->work);
    }

    return FALSE;
}

static void
schedule_stonith_command(async_command_t * cmd, stonith_device_t * device)
{
    int delay_max = 0;
    int delay_base = 0;
    int requested_delay = cmd->start_delay;

    CRM_CHECK(cmd != NULL, return);
    CRM_CHECK(device != NULL, return);

    if (cmd->device) {
        free(cmd->device);
    }

    if (device->include_nodeid && cmd->victim) {
        crm_node_t *node = crm_get_peer(0, cmd->victim);

        cmd->victim_nodeid = node->id;
    }

    cmd->device = strdup(device->id);
    cmd->timeout = get_action_timeout(device, cmd->action, cmd->default_timeout);

    if (cmd->remote_op_id) {
        crm_debug("Scheduling '%s' action%s%s using %s for remote peer %s "
                  "with op id %.8s and timeout %ds",
                  cmd->action,
                  cmd->victim ? " targeting " : "", cmd->victim ? cmd->victim : "",
                  device->id, cmd->origin, cmd->remote_op_id, cmd->timeout);
    } else {
        crm_debug("Scheduling '%s' action%s%s using %s for %s with timeout %ds",
                  cmd->action,
                  cmd->victim ? " targeting " : "", cmd->victim ? cmd->victim : "",
                  device->id, cmd->client, cmd->timeout);
    }

    device->pending_ops = g_list_append(device->pending_ops, cmd);
    mainloop_set_trigger(device->work);

    // Value -1 means disable any static/random fencing delays
    if (requested_delay < 0) {
        return;
    }

    delay_max = get_action_delay_max(device, cmd->action);
    delay_base = get_action_delay_base(device, cmd->action, cmd->victim);
    if (delay_max == 0) {
        delay_max = delay_base;
    }
    if (delay_max < delay_base) {
        crm_warn(PCMK_STONITH_DELAY_BASE " (%ds) is larger than "
                 PCMK_STONITH_DELAY_MAX " (%ds) for %s using %s "
                 "(limiting to maximum delay)",
                 delay_base, delay_max, cmd->action, device->id);
        delay_base = delay_max;
    }
    if (delay_max > 0) {
        // coverity[dont_call] We're not using rand() for security
        cmd->start_delay +=
            ((delay_max != delay_base)?(rand() % (delay_max - delay_base)):0)
            + delay_base;
    }

    if (cmd->start_delay > 0) {
        crm_notice("Delaying '%s' action%s%s using %s for %ds " CRM_XS
                   " timeout=%ds requested_delay=%ds base=%ds max=%ds",
                   cmd->action,
                   cmd->victim ? " targeting " : "", cmd->victim ? cmd->victim : "",
                   device->id, cmd->start_delay, cmd->timeout,
                   requested_delay, delay_base, delay_max);
        cmd->delay_id =
            g_timeout_add_seconds(cmd->start_delay, start_delay_helper, cmd);
    }
}

static void
free_device(gpointer data)
{
    GList *gIter = NULL;
    stonith_device_t *device = data;

    g_hash_table_destroy(device->params);
    g_hash_table_destroy(device->aliases);

    for (gIter = device->pending_ops; gIter != NULL; gIter = gIter->next) {
        async_command_t *cmd = gIter->data;

        crm_warn("Removal of device '%s' purged operation '%s'", device->id, cmd->action);
        report_internal_result(cmd, CRM_EX_ERROR, PCMK_EXEC_NO_FENCE_DEVICE,
                               "Device was removed before action could be executed");
    }
    g_list_free(device->pending_ops);

    g_list_free_full(device->targets, free);

    if (device->timer) {
        mainloop_timer_stop(device->timer);
        mainloop_timer_del(device->timer);
    }

    mainloop_destroy_trigger(device->work);

    free_xml(device->agent_metadata);
    free(device->namespace);
    free(device->on_target_actions);
    free(device->agent);
    free(device->id);
    free(device);
}

void free_device_list(void)
{
    if (device_list != NULL) {
        g_hash_table_destroy(device_list);
        device_list = NULL;
    }
}

void
init_device_list(void)
{
    if (device_list == NULL) {
        device_list = pcmk__strkey_table(NULL, free_device);
    }
}

static GHashTable *
build_port_aliases(const char *hostmap, GList ** targets)
{
    char *name = NULL;
    int last = 0, lpc = 0, max = 0, added = 0;
    GHashTable *aliases = pcmk__strikey_table(free, free);

    if (hostmap == NULL) {
        return aliases;
    }

    max = strlen(hostmap);
    for (; lpc <= max; lpc++) {
        switch (hostmap[lpc]) {
                /* Skip escaped chars */
            case '\\':
                lpc++;
                break;

                /* Assignment chars */
            case '=':
            case ':':
                if (lpc > last) {
                    free(name);
                    name = calloc(1, 1 + lpc - last);
                    memcpy(name, hostmap + last, lpc - last);
                }
                last = lpc + 1;
                break;

                /* Delimeter chars */
                /* case ',': Potentially used to specify multiple ports */
            case 0:
            case ';':
            case ' ':
            case '\t':
                if (name) {
                    char *value = NULL;
                    int k = 0;

                    value = calloc(1, 1 + lpc - last);
                    memcpy(value, hostmap + last, lpc - last);

                    for (int i = 0; value[i] != '\0'; i++) {
                        if (value[i] != '\\') {
                            value[k++] = value[i];
                        }
                    }
                    value[k] = '\0';

                    crm_debug("Adding alias '%s'='%s'", name, value);
                    g_hash_table_replace(aliases, name, value);
                    if (targets) {
                        *targets = g_list_append(*targets, strdup(value));
                    }
                    value = NULL;
                    name = NULL;
                    added++;

                } else if (lpc > last) {
                    crm_debug("Parse error at offset %d near '%s'", lpc - last, hostmap + last);
                }

                last = lpc + 1;
                break;
        }

        if (hostmap[lpc] == 0) {
            break;
        }
    }

    if (added == 0) {
        crm_info("No host mappings detected in '%s'", hostmap);
    }

    free(name);
    return aliases;
}

GHashTable *metadata_cache = NULL;

void
free_metadata_cache(void) {
    if (metadata_cache != NULL) {
        g_hash_table_destroy(metadata_cache);
        metadata_cache = NULL;
    }
}

static void
init_metadata_cache(void) {
    if (metadata_cache == NULL) {
        metadata_cache = pcmk__strkey_table(free, free);
    }
}

int
get_agent_metadata(const char *agent, xmlNode ** metadata)
{
    char *buffer = NULL;

    if (metadata == NULL) {
        return EINVAL;
    }
    *metadata = NULL;
    if (pcmk__str_eq(agent, STONITH_WATCHDOG_AGENT_INTERNAL, pcmk__str_none)) {
        return pcmk_rc_ok;
    }
    init_metadata_cache();
    buffer = g_hash_table_lookup(metadata_cache, agent);
    if (buffer == NULL) {
        stonith_t *st = stonith_api_new();
        int rc;

        if (st == NULL) {
            crm_warn("Could not get agent meta-data: "
                     "API memory allocation failed");
            return EAGAIN;
        }
        rc = st->cmds->metadata(st, st_opt_sync_call, agent,
                                NULL, &buffer, 10);
        stonith_api_delete(st);
        if (rc || !buffer) {
            crm_err("Could not retrieve metadata for fencing agent %s", agent);
            return EAGAIN;
        }
        g_hash_table_replace(metadata_cache, strdup(agent), buffer);
    }

    *metadata = string2xml(buffer);
    return pcmk_rc_ok;
}

static gboolean
is_nodeid_required(xmlNode * xml)
{
    xmlXPathObjectPtr xpath = NULL;

    if (stand_alone) {
        return FALSE;
    }

    if (!xml) {
        return FALSE;
    }

    xpath = xpath_search(xml, "//parameter[@name='nodeid']");
    if (numXpathResults(xpath)  <= 0) {
        freeXpathObject(xpath);
        return FALSE;
    }

    freeXpathObject(xpath);
    return TRUE;
}

#define MAX_ACTION_LEN 256

static char *
add_action(char *actions, const char *action)
{
    int offset = 0;

    if (actions == NULL) {
        actions = calloc(1, MAX_ACTION_LEN);
    } else {
        offset = strlen(actions);
    }

    if (offset > 0) {
        offset += snprintf(actions+offset, MAX_ACTION_LEN - offset, " ");
    }
    offset += snprintf(actions+offset, MAX_ACTION_LEN - offset, "%s", action);

    return actions;
}

static void
read_action_metadata(stonith_device_t *device)
{
    xmlXPathObjectPtr xpath = NULL;
    int max = 0;
    int lpc = 0;

    if (device->agent_metadata == NULL) {
        return;
    }

    xpath = xpath_search(device->agent_metadata, "//action");
    max = numXpathResults(xpath);

    if (max <= 0) {
        freeXpathObject(xpath);
        return;
    }

    for (lpc = 0; lpc < max; lpc++) {
        const char *action = NULL;
        xmlNode *match = getXpathResult(xpath, lpc);

        CRM_LOG_ASSERT(match != NULL);
        if(match == NULL) { continue; };

        action = crm_element_value(match, "name");

        if(pcmk__str_eq(action, "list", pcmk__str_casei)) {
            stonith__set_device_flags(device->flags, device->id,
                                      st_device_supports_list);
        } else if(pcmk__str_eq(action, "status", pcmk__str_casei)) {
            stonith__set_device_flags(device->flags, device->id,
                                      st_device_supports_status);
        } else if(pcmk__str_eq(action, "reboot", pcmk__str_casei)) {
            stonith__set_device_flags(device->flags, device->id,
                                      st_device_supports_reboot);
        } else if (pcmk__str_eq(action, "on", pcmk__str_casei)) {
            /* "automatic" means the cluster will unfence node when it joins */
            /* "required" is a deprecated synonym for "automatic" */
            if (pcmk__xe_attr_is_true(match, "automatic") || pcmk__xe_attr_is_true(match, "required")) {
                device->automatic_unfencing = TRUE;
            }
        }

        if (action && pcmk__xe_attr_is_true(match, "on_target")) {
            device->on_target_actions = add_action(device->on_target_actions, action);
        }
    }

    freeXpathObject(xpath);
}

/*!
 * \internal
 * \brief Set a pcmk_*_action parameter if not already set
 *
 * \param[in,out] params  Device parameters
 * \param[in]     action  Name of action
 * \param[in]     value   Value to use if action is not already set
 */
static void
map_action(GHashTable *params, const char *action, const char *value)
{
    char *key = crm_strdup_printf("pcmk_%s_action", action);

    if (g_hash_table_lookup(params, key)) {
        crm_warn("Ignoring %s='%s', see %s instead",
                 STONITH_ATTR_ACTION_OP, value, key);
        free(key);
    } else {
        crm_warn("Mapping %s='%s' to %s='%s'",
                 STONITH_ATTR_ACTION_OP, value, key, value);
        g_hash_table_insert(params, key, strdup(value));
    }
}

/*!
 * \internal
 * \brief Create device parameter table from XML
 *
 * \param[in]     name    Device name (used for logging only)
 * \param[in,out] params  Device parameters
 */
static GHashTable *
xml2device_params(const char *name, xmlNode *dev)
{
    GHashTable *params = xml2list(dev);
    const char *value;

    /* Action should never be specified in the device configuration,
     * but we support it for users who are familiar with other software
     * that worked that way.
     */
    value = g_hash_table_lookup(params, STONITH_ATTR_ACTION_OP);
    if (value != NULL) {
        crm_warn("%s has '%s' parameter, which should never be specified in configuration",
                 name, STONITH_ATTR_ACTION_OP);

        if (*value == '\0') {
            crm_warn("Ignoring empty '%s' parameter", STONITH_ATTR_ACTION_OP);

        } else if (strcmp(value, "reboot") == 0) {
            crm_warn("Ignoring %s='reboot' (see stonith-action cluster property instead)",
                     STONITH_ATTR_ACTION_OP);

        } else if (strcmp(value, "off") == 0) {
            map_action(params, "reboot", value);

        } else {
            map_action(params, "off", value);
            map_action(params, "reboot", value);
        }

        g_hash_table_remove(params, STONITH_ATTR_ACTION_OP);
    }

    return params;
}

static const char *
target_list_type(stonith_device_t * dev)
{
    const char *check_type = NULL;

    check_type = g_hash_table_lookup(dev->params, PCMK_STONITH_HOST_CHECK);

    if (check_type == NULL) {

        if (g_hash_table_lookup(dev->params, PCMK_STONITH_HOST_LIST)) {
            check_type = "static-list";
        } else if (g_hash_table_lookup(dev->params, PCMK_STONITH_HOST_MAP)) {
            check_type = "static-list";
        } else if (pcmk_is_set(dev->flags, st_device_supports_list)) {
            check_type = "dynamic-list";
        } else if (pcmk_is_set(dev->flags, st_device_supports_status)) {
            check_type = "status";
        } else {
            check_type = PCMK__VALUE_NONE;
        }
    }

    return check_type;
}

static stonith_device_t *
build_device_from_xml(xmlNode *dev)
{
    const char *value;
    stonith_device_t *device = NULL;
    char *agent = crm_element_value_copy(dev, "agent");

    CRM_CHECK(agent != NULL, return device);

    device = calloc(1, sizeof(stonith_device_t));

    CRM_CHECK(device != NULL, {free(agent); return device;});

    device->id = crm_element_value_copy(dev, XML_ATTR_ID);
    device->agent = agent;
    device->namespace = crm_element_value_copy(dev, "namespace");
    device->params = xml2device_params(device->id, dev);

    value = g_hash_table_lookup(device->params, PCMK_STONITH_HOST_LIST);
    if (value) {
        device->targets = stonith__parse_targets(value);
    }

    value = g_hash_table_lookup(device->params, PCMK_STONITH_HOST_MAP);
    device->aliases = build_port_aliases(value, &(device->targets));

    value = target_list_type(device);
    if (!pcmk__str_eq(value, "static-list", pcmk__str_casei) && device->targets) {
        /* Other than "static-list", dev-> targets is unnecessary. */
        g_list_free_full(device->targets, free);
        device->targets = NULL;
    }
    switch (get_agent_metadata(device->agent, &device->agent_metadata)) {
        case pcmk_rc_ok:
            if (device->agent_metadata) {
                read_action_metadata(device);
                stonith__device_parameter_flags(&(device->flags), device->id,
                                                device->agent_metadata);
            }
            break;

        case EAGAIN:
            if (device->timer == NULL) {
                device->timer = mainloop_timer_add("get_agent_metadata", 10 * 1000,
                                           TRUE, get_agent_metadata_cb, device);
            }
            if (!mainloop_timer_running(device->timer)) {
                mainloop_timer_start(device->timer);
            }
            break;

        default:
            break;
    }

    value = g_hash_table_lookup(device->params, "nodeid");
    if (!value) {
        device->include_nodeid = is_nodeid_required(device->agent_metadata);
    }

    value = crm_element_value(dev, "rsc_provides");
    if (pcmk__str_eq(value, "unfencing", pcmk__str_casei)) {
        device->automatic_unfencing = TRUE;
    }

    if (is_action_required("on", device)) {
        crm_info("Fencing device '%s' requires unfencing", device->id);
    }

    if (device->on_target_actions) {
        crm_info("Fencing device '%s' requires actions (%s) to be executed "
                 "on target", device->id, device->on_target_actions);
    }

    device->work = mainloop_add_trigger(G_PRIORITY_HIGH, stonith_device_dispatch, device);
    /* TODO: Hook up priority */

    return device;
}

static void
schedule_internal_command(const char *origin,
                          stonith_device_t * device,
                          const char *action,
                          const char *victim,
                          int timeout,
                          void *internal_user_data,
                          void (*done_cb) (int pid,
                                           const pcmk__action_result_t *result,
                                           void *user_data))
{
    async_command_t *cmd = NULL;

    cmd = calloc(1, sizeof(async_command_t));

    cmd->id = -1;
    cmd->default_timeout = timeout ? timeout : 60;
    cmd->timeout = cmd->default_timeout;
    cmd->action = strdup(action);
    pcmk__str_update(&cmd->victim, victim);
    cmd->device = strdup(device->id);
    cmd->origin = strdup(origin);
    cmd->client = strdup(crm_system_name);
    cmd->client_name = strdup(crm_system_name);

    cmd->internal_user_data = internal_user_data;
    cmd->done_cb = done_cb; /* cmd, not internal_user_data, is passed to 'done_cb' as the userdata */

    schedule_stonith_command(cmd, device);
}

// Fence agent status commands use custom exit status codes
enum fence_status_code {
    fence_status_invalid    = -1,
    fence_status_active     = 0,
    fence_status_unknown    = 1,
    fence_status_inactive   = 2,
};

static void
status_search_cb(int pid, const pcmk__action_result_t *result, void *user_data)
{
    async_command_t *cmd = user_data;
    struct device_search_s *search = cmd->internal_user_data;
    stonith_device_t *dev = cmd->device ? g_hash_table_lookup(device_list, cmd->device) : NULL;
    gboolean can = FALSE;

    free_async_command(cmd);

    if (!dev) {
        search_devices_record_result(search, NULL, FALSE);
        return;
    }

    mainloop_set_trigger(dev->work);

    if (result->execution_status != PCMK_EXEC_DONE) {
        crm_warn("Assuming %s cannot fence %s "
                 "because status could not be executed: %s%s%s%s",
                 dev->id, search->host,
                 pcmk_exec_status_str(result->execution_status),
                 ((result->exit_reason == NULL)? "" : " ("),
                 ((result->exit_reason == NULL)? "" : result->exit_reason),
                 ((result->exit_reason == NULL)? "" : ")"));
        search_devices_record_result(search, dev->id, FALSE);
        return;
    }

    switch (result->exit_status) {
        case fence_status_unknown:
            crm_trace("%s reported it cannot fence %s", dev->id, search->host);
            break;

        case fence_status_active:
        case fence_status_inactive:
            crm_trace("%s reported it can fence %s", dev->id, search->host);
            can = TRUE;
            break;

        default:
            crm_warn("Assuming %s cannot fence %s "
                     "(status returned unknown code %d)",
                     dev->id, search->host, result->exit_status);
            break;
    }
    search_devices_record_result(search, dev->id, can);
}

static void
dynamic_list_search_cb(int pid, const pcmk__action_result_t *result,
                       void *user_data)
{
    async_command_t *cmd = user_data;
    struct device_search_s *search = cmd->internal_user_data;
    stonith_device_t *dev = cmd->device ? g_hash_table_lookup(device_list, cmd->device) : NULL;
    gboolean can_fence = FALSE;

    free_async_command(cmd);

    /* Host/alias must be in the list output to be eligible to be fenced
     *
     * Will cause problems if down'd nodes aren't listed or (for virtual nodes)
     *  if the guest is still listed despite being moved to another machine
     */
    if (!dev) {
        search_devices_record_result(search, NULL, FALSE);
        return;
    }

    mainloop_set_trigger(dev->work);

    if (pcmk__result_ok(result)) {
        crm_info("Refreshing target list for %s", dev->id);
        g_list_free_full(dev->targets, free);
        dev->targets = stonith__parse_targets(result->action_stdout);
        dev->targets_age = time(NULL);

    } else if (dev->targets != NULL) {
        if (result->execution_status == PCMK_EXEC_DONE) {
            crm_info("Reusing most recent target list for %s "
                     "because list returned error code %d",
                     dev->id, result->exit_status);
        } else {
            crm_info("Reusing most recent target list for %s "
                     "because list could not be executed: %s%s%s%s",
                     dev->id, pcmk_exec_status_str(result->execution_status),
                     ((result->exit_reason == NULL)? "" : " ("),
                     ((result->exit_reason == NULL)? "" : result->exit_reason),
                     ((result->exit_reason == NULL)? "" : ")"));
        }

    } else { // We have never successfully executed list
        if (result->execution_status == PCMK_EXEC_DONE) {
            crm_warn("Assuming %s cannot fence %s "
                     "because list returned error code %d",
                     dev->id, search->host, result->exit_status);
        } else {
            crm_warn("Assuming %s cannot fence %s "
                     "because list could not be executed: %s%s%s%s",
                     dev->id, search->host,
                     pcmk_exec_status_str(result->execution_status),
                     ((result->exit_reason == NULL)? "" : " ("),
                     ((result->exit_reason == NULL)? "" : result->exit_reason),
                     ((result->exit_reason == NULL)? "" : ")"));
        }

        /* Fall back to pcmk_host_check="status" if the user didn't explicitly
         * specify "dynamic-list".
         */
        if (g_hash_table_lookup(dev->params, PCMK_STONITH_HOST_CHECK) == NULL) {
            crm_notice("Switching to pcmk_host_check='status' for %s", dev->id);
            g_hash_table_replace(dev->params, strdup(PCMK_STONITH_HOST_CHECK),
                                 strdup("status"));
        }
    }

    if (dev->targets) {
        const char *alias = g_hash_table_lookup(dev->aliases, search->host);

        if (!alias) {
            alias = search->host;
        }
        if (pcmk__str_in_list(alias, dev->targets, pcmk__str_casei)) {
            can_fence = TRUE;
        }
    }
    search_devices_record_result(search, dev->id, can_fence);
}

/*!
 * \internal
 * \brief Returns true if any key in first is not in second or second has a different value for key
 */
static int
device_params_diff(GHashTable *first, GHashTable *second) {
    char *key = NULL;
    char *value = NULL;
    GHashTableIter gIter;

    g_hash_table_iter_init(&gIter, first);
    while (g_hash_table_iter_next(&gIter, (void **)&key, (void **)&value)) {

        if(strstr(key, "CRM_meta") == key) {
            continue;
        } else if(strcmp(key, "crm_feature_set") == 0) {
            continue;
        } else {
            char *other_value = g_hash_table_lookup(second, key);

            if (!other_value || !pcmk__str_eq(other_value, value, pcmk__str_casei)) {
                crm_trace("Different value for %s: %s != %s", key, other_value, value);
                return 1;
            }
        }
    }

    return 0;
}

/*!
 * \internal
 * \brief Checks to see if an identical device already exists in the device_list
 */
static stonith_device_t *
device_has_duplicate(stonith_device_t * device)
{
    stonith_device_t *dup = g_hash_table_lookup(device_list, device->id);

    if (!dup) {
        crm_trace("No match for %s", device->id);
        return NULL;

    } else if (!pcmk__str_eq(dup->agent, device->agent, pcmk__str_casei)) {
        crm_trace("Different agent: %s != %s", dup->agent, device->agent);
        return NULL;
    }

    /* Use calculate_operation_digest() here? */
    if (device_params_diff(device->params, dup->params) ||
        device_params_diff(dup->params, device->params)) {
        return NULL;
    }

    crm_trace("Match");
    return dup;
}

int
stonith_device_register(xmlNode *dev, gboolean from_cib)
{
    stonith_device_t *dup = NULL;
    stonith_device_t *device = build_device_from_xml(dev);
    guint ndevices = 0;
    int rv = pcmk_ok;

    CRM_CHECK(device != NULL, return -ENOMEM);

    /* do we have a watchdog-device? */
    if (pcmk__str_eq(device->id, STONITH_WATCHDOG_ID, pcmk__str_none) ||
        pcmk__str_any_of(device->agent, STONITH_WATCHDOG_AGENT,
                     STONITH_WATCHDOG_AGENT_INTERNAL, NULL)) do {
        if (stonith_watchdog_timeout_ms <= 0) {
            crm_err("Ignoring watchdog fence device without "
                    "stonith-watchdog-timeout set.");
            rv = -ENODEV;
            /* fall through to cleanup & return */
        } else if (!pcmk__str_any_of(device->agent, STONITH_WATCHDOG_AGENT,
                                 STONITH_WATCHDOG_AGENT_INTERNAL, NULL)) {
            crm_err("Ignoring watchdog fence device with unknown "
                    "agent '%s' unequal '" STONITH_WATCHDOG_AGENT "'.",
                    device->agent?device->agent:"");
            rv = -ENODEV;
            /* fall through to cleanup & return */
        } else if (!pcmk__str_eq(device->id, STONITH_WATCHDOG_ID,
                                 pcmk__str_none)) {
            crm_err("Ignoring watchdog fence device "
                    "named %s !='"STONITH_WATCHDOG_ID"'.",
                    device->id?device->id:"");
            rv = -ENODEV;
            /* fall through to cleanup & return */
        } else {
            if (pcmk__str_eq(device->agent, STONITH_WATCHDOG_AGENT,
                             pcmk__str_none)) {
                /* this either has an empty list or the targets
                   configured for watchdog-fencing
                 */
                g_list_free_full(stonith_watchdog_targets, free);
                stonith_watchdog_targets = device->targets;
                device->targets = NULL;
            }
            if (node_does_watchdog_fencing(stonith_our_uname)) {
                g_list_free_full(device->targets, free);
                device->targets = stonith__parse_targets(stonith_our_uname);
                g_hash_table_replace(device->params,
                                     strdup(PCMK_STONITH_HOST_LIST),
                                     strdup(stonith_our_uname));
                /* proceed as with any other stonith-device */
                break;
            }

            crm_debug("Skip registration of watchdog fence device on node not in host-list.");
            /* cleanup and fall through to more cleanup and return */
            device->targets = NULL;
            stonith_device_remove(device->id, from_cib);
        }
        free_device(device);
        return rv;
    } while (0);

    dup = device_has_duplicate(device);
    if (dup) {
        ndevices = g_hash_table_size(device_list);
        crm_debug("Device '%s' already in device list (%d active device%s)",
                  device->id, ndevices, pcmk__plural_s(ndevices));
        free_device(device);
        device = dup;
        dup = g_hash_table_lookup(device_list, device->id);
        dup->dirty = FALSE;

    } else {
        stonith_device_t *old = g_hash_table_lookup(device_list, device->id);

        if (from_cib && old && old->api_registered) {
            /* If the cib is writing over an entry that is shared with a stonith client,
             * copy any pending ops that currently exist on the old entry to the new one.
             * Otherwise the pending ops will be reported as failures
             */
            crm_info("Overwriting existing entry for %s from CIB", device->id);
            device->pending_ops = old->pending_ops;
            device->api_registered = TRUE;
            old->pending_ops = NULL;
            if (device->pending_ops) {
                mainloop_set_trigger(device->work);
            }
        }
        g_hash_table_replace(device_list, device->id, device);

        ndevices = g_hash_table_size(device_list);
        crm_notice("Added '%s' to device list (%d active device%s)",
                   device->id, ndevices, pcmk__plural_s(ndevices));
    }

    if (from_cib) {
        device->cib_registered = TRUE;
    } else {
        device->api_registered = TRUE;
    }

    return pcmk_ok;
}

void
stonith_device_remove(const char *id, bool from_cib)
{
    stonith_device_t *device = g_hash_table_lookup(device_list, id);
    guint ndevices = 0;

    if (!device) {
        ndevices = g_hash_table_size(device_list);
        crm_info("Device '%s' not found (%d active device%s)",
                 id, ndevices, pcmk__plural_s(ndevices));
        return;
    }

    if (from_cib) {
        device->cib_registered = FALSE;
    } else {
        device->verified = FALSE;
        device->api_registered = FALSE;
    }

    if (!device->cib_registered && !device->api_registered) {
        g_hash_table_remove(device_list, id);
        ndevices = g_hash_table_size(device_list);
        crm_info("Removed '%s' from device list (%d active device%s)",
                 id, ndevices, pcmk__plural_s(ndevices));
    } else {
        crm_trace("Not removing '%s' from device list (%d active) because "
                  "still registered via:%s%s",
                  id, g_hash_table_size(device_list),
                  (device->cib_registered? " cib" : ""),
                  (device->api_registered? " api" : ""));
    }
}

/*!
 * \internal
 * \brief Return the number of stonith levels registered for a node
 *
 * \param[in] tp  Node's topology table entry
 *
 * \return Number of non-NULL levels in topology entry
 * \note This function is used only for log messages.
 */
static int
count_active_levels(stonith_topology_t * tp)
{
    int lpc = 0;
    int count = 0;

    for (lpc = 0; lpc < ST_LEVEL_MAX; lpc++) {
        if (tp->levels[lpc] != NULL) {
            count++;
        }
    }
    return count;
}

static void
free_topology_entry(gpointer data)
{
    stonith_topology_t *tp = data;

    int lpc = 0;

    for (lpc = 0; lpc < ST_LEVEL_MAX; lpc++) {
        if (tp->levels[lpc] != NULL) {
            g_list_free_full(tp->levels[lpc], free);
        }
    }
    free(tp->target);
    free(tp->target_value);
    free(tp->target_pattern);
    free(tp->target_attribute);
    free(tp);
}

void
free_topology_list(void)
{
    if (topology != NULL) {
        g_hash_table_destroy(topology);
        topology = NULL;
    }
}

void
init_topology_list(void)
{
    if (topology == NULL) {
        topology = pcmk__strkey_table(NULL, free_topology_entry);
    }
}

char *
stonith_level_key(xmlNode *level, enum fenced_target_by mode)
{
    if (mode == fenced_target_by_unknown) {
        mode = unpack_level_kind(level);
    }
    switch (mode) {
        case fenced_target_by_name:
            return crm_element_value_copy(level, XML_ATTR_STONITH_TARGET);

        case fenced_target_by_pattern:
            return crm_element_value_copy(level, XML_ATTR_STONITH_TARGET_PATTERN);

        case fenced_target_by_attribute:
            return crm_strdup_printf("%s=%s",
                crm_element_value(level, XML_ATTR_STONITH_TARGET_ATTRIBUTE),
                crm_element_value(level, XML_ATTR_STONITH_TARGET_VALUE));

        default:
            return crm_strdup_printf("unknown-%s", ID(level));
    }
}

/*!
 * \internal
 * \brief Parse target identification from topology level XML
 *
 * \param[in] level  Topology level XML to parse
 *
 * \return How to identify target of \p level
 */
static int
unpack_level_kind(xmlNode *level)
{
    if (crm_element_value(level, XML_ATTR_STONITH_TARGET) != NULL) {
        return fenced_target_by_name;
    }
    if (crm_element_value(level, XML_ATTR_STONITH_TARGET_PATTERN) != NULL) {
        return fenced_target_by_pattern;
    }
    if (!stand_alone /* if standalone, there's no attribute manager */
        && (crm_element_value(level, XML_ATTR_STONITH_TARGET_ATTRIBUTE) != NULL)
        && (crm_element_value(level, XML_ATTR_STONITH_TARGET_VALUE) != NULL)) {
        return fenced_target_by_attribute;
    }
    return fenced_target_by_unknown;
}

static stonith_key_value_t *
parse_device_list(const char *devices)
{
    int lpc = 0;
    int max = 0;
    int last = 0;
    stonith_key_value_t *output = NULL;

    if (devices == NULL) {
        return output;
    }

    max = strlen(devices);
    for (lpc = 0; lpc <= max; lpc++) {
        if (devices[lpc] == ',' || devices[lpc] == 0) {
            char *line = strndup(devices + last, lpc - last);

            output = stonith_key_value_add(output, NULL, line);
            free(line);

            last = lpc + 1;
        }
    }

    return output;
}

/*!
 * \internal
 * \brief Unpack essential information from topology request XML
 *
 * \param[in]  xml     Request XML to search
 * \param[out] mode    If not NULL, where to store level kind
 * \param[out] target  If not NULL, where to store representation of target
 * \param[out] id      If not NULL, where to store level number
 * \param[out] desc    If not NULL, where to store log-friendly level description
 *
 * \return Topology level XML from within \p xml, or NULL if not found
 * \note The caller is responsible for freeing \p *target and \p *desc if set.
 */
static xmlNode *
unpack_level_request(xmlNode *xml, enum fenced_target_by *mode, char **target,
                     int *id, char **desc)
{
    enum fenced_target_by local_mode = fenced_target_by_unknown;
    char *local_target = NULL;
    int local_id = 0;

    /* The level element can be the top element or lower. If top level, don't
     * search by xpath, because it might give multiple hits if the XML is the
     * CIB.
     */
    if ((xml != NULL)
        && !pcmk__str_eq(TYPE(xml), XML_TAG_FENCING_LEVEL, pcmk__str_none)) {
        xml = get_xpath_object("//" XML_TAG_FENCING_LEVEL, xml, LOG_WARNING);
    }

    if (xml == NULL) {
        if (desc != NULL) {
            *desc = crm_strdup_printf("missing");
        }
    } else {
        local_mode = unpack_level_kind(xml);
        local_target = stonith_level_key(xml, local_mode);
        crm_element_value_int(xml, XML_ATTR_STONITH_INDEX, &local_id);
        if (desc != NULL) {
            *desc = crm_strdup_printf("%s[%d]", local_target, local_id);
        }
    }

    if (mode != NULL) {
        *mode = local_mode;
    }
    if (id != NULL) {
        *id = local_id;
    }

    if (target != NULL) {
        *target = local_target;
    } else {
        free(local_target);
    }

    return xml;
}

/*!
 * \internal
 * \brief Register a fencing topology level for a target
 *
 * Given an XML request specifying the target name, level index, and device IDs
 * for the level, this will create an entry for the target in the global topology
 * table if one does not already exist, then append the specified device IDs to
 * the entry's device list for the specified level.
 *
 * \param[in]  msg     XML request for STONITH level registration
 * \param[out] desc    If not NULL, set to string representation "TARGET[LEVEL]"
 * \param[out] result  Where to set result of registration
 */
void
fenced_register_level(xmlNode *msg, char **desc, pcmk__action_result_t *result)
{
    int id = 0;
    xmlNode *level;
    enum fenced_target_by mode;
    char *target;

    stonith_topology_t *tp;
    stonith_key_value_t *dIter = NULL;
    stonith_key_value_t *devices = NULL;

    CRM_CHECK(result != NULL, return);

    level = unpack_level_request(msg, &mode, &target, &id, desc);
    if (level == NULL) {
        fenced_set_protocol_error(result);
        return;
    }

    // Ensure a valid target was specified
    if (mode == fenced_target_by_unknown) {
        crm_warn("Ignoring registration for topology level '%s' "
                 "without valid target", pcmk__s(ID(level), "<null>"));
        free(target);
        crm_log_xml_trace(level, "Bad level");
        pcmk__format_result(result, CRM_EX_INVALID_PARAM, PCMK_EXEC_INVALID,
                            "Invalid target for topology level '%s'",
                            pcmk__s(ID(level), "<null>"));
        return;
    }

    // Ensure level ID is in allowed range
    if ((id <= 0) || (id >= ST_LEVEL_MAX)) {
        crm_warn("Ignoring topology registration for %s with invalid level %d",
                  target, id);
        free(target);
        crm_log_xml_trace(level, "Bad level");
        pcmk__format_result(result, CRM_EX_INVALID_PARAM, PCMK_EXEC_INVALID,
                            "Invalid level number '%s' for topology level '%s'",
                            pcmk__s(crm_element_value(level,
                                                      XML_ATTR_STONITH_INDEX),
                                    "<null>"),
                            pcmk__s(ID(level), "<null>"));
        return;
    }

    /* Find or create topology table entry */
    tp = g_hash_table_lookup(topology, target);
    if (tp == NULL) {
        tp = calloc(1, sizeof(stonith_topology_t));
        if (tp == NULL) {
            pcmk__set_result(result, CRM_EX_ERROR, PCMK_EXEC_ERROR,
                             strerror(ENOMEM));
            free(target);
            return;
        }
        tp->kind = mode;
        tp->target = target;
        tp->target_value = crm_element_value_copy(level, XML_ATTR_STONITH_TARGET_VALUE);
        tp->target_pattern = crm_element_value_copy(level, XML_ATTR_STONITH_TARGET_PATTERN);
        tp->target_attribute = crm_element_value_copy(level, XML_ATTR_STONITH_TARGET_ATTRIBUTE);

        g_hash_table_replace(topology, tp->target, tp);
        crm_trace("Added %s (%d) to the topology (%d active entries)",
                  target, (int) mode, g_hash_table_size(topology));
    } else {
        free(target);
    }

    if (tp->levels[id] != NULL) {
        crm_info("Adding to the existing %s[%d] topology entry",
                 tp->target, id);
    }

    devices = parse_device_list(crm_element_value(level, XML_ATTR_STONITH_DEVICES));
    for (dIter = devices; dIter; dIter = dIter->next) {
        const char *device = dIter->value;

        crm_trace("Adding device '%s' for %s[%d]", device, tp->target, id);
        tp->levels[id] = g_list_append(tp->levels[id], strdup(device));
    }
    stonith_key_value_freeall(devices, 1, 1);

    {
        int nlevels = count_active_levels(tp);

        crm_info("Target %s has %d active fencing level%s",
                 tp->target, nlevels, pcmk__plural_s(nlevels));
    }

    pcmk__set_result(result, CRM_EX_OK, PCMK_EXEC_DONE, NULL);
}

/*!
 * \internal
 * \brief Unregister a fencing topology level for a target
 *
 * Given an XML request specifying the target name and level index (or 0 for all
 * levels), this will remove any corresponding entry for the target from the
 * global topology table.
 *
 * \param[in]  msg     XML request for STONITH level registration
 * \param[out] desc    If not NULL, set to string representation "TARGET[LEVEL]"
 * \param[out] result  Where to set result of unregistration
 */
void
fenced_unregister_level(xmlNode *msg, char **desc,
                        pcmk__action_result_t *result)
{
    int id = -1;
    stonith_topology_t *tp;
    char *target;
    xmlNode *level = NULL;

    CRM_CHECK(result != NULL, return);

    level = unpack_level_request(msg, NULL, &target, &id, desc);
    if (level == NULL) {
        fenced_set_protocol_error(result);
        return;
    }

    // Ensure level ID is in allowed range
    if ((id < 0) || (id >= ST_LEVEL_MAX)) {
        crm_warn("Ignoring topology unregistration for %s with invalid level %d",
                  target, id);
        free(target);
        crm_log_xml_trace(level, "Bad level");
        pcmk__format_result(result, CRM_EX_INVALID_PARAM, PCMK_EXEC_INVALID,
                            "Invalid level number '%s' for topology level '%s'",
                            pcmk__s(crm_element_value(level,
                                                      XML_ATTR_STONITH_INDEX),
                                    "<null>"),
                            pcmk__s(ID(level), "<null>"));
        return;
    }

    tp = g_hash_table_lookup(topology, target);
    if (tp == NULL) {
        guint nentries = g_hash_table_size(topology);

        crm_info("No fencing topology found for %s (%d active %s)",
                 target, nentries,
                 pcmk__plural_alt(nentries, "entry", "entries"));

    } else if (id == 0 && g_hash_table_remove(topology, target)) {
        guint nentries = g_hash_table_size(topology);

        crm_info("Removed all fencing topology entries related to %s "
                 "(%d active %s remaining)", target, nentries,
                 pcmk__plural_alt(nentries, "entry", "entries"));

    } else if (tp->levels[id] != NULL) {
        guint nlevels;

        g_list_free_full(tp->levels[id], free);
        tp->levels[id] = NULL;

        nlevels = count_active_levels(tp);
        crm_info("Removed level %d from fencing topology for %s "
                 "(%d active level%s remaining)",
                 id, target, nlevels, pcmk__plural_s(nlevels));
    }

    free(target);
    pcmk__set_result(result, CRM_EX_OK, PCMK_EXEC_DONE, NULL);
}

static char *
list_to_string(GList *list, const char *delim, gboolean terminate_with_delim)
{
    int max = g_list_length(list);
    size_t delim_len = delim?strlen(delim):0;
    size_t alloc_size = 1 + (max?((max-1+(terminate_with_delim?1:0))*delim_len):0);
    char *rv;
    GList *gIter;

    for (gIter = list; gIter != NULL; gIter = gIter->next) {
        const char *value = (const char *) gIter->data;

        alloc_size += strlen(value);
    }
    rv = calloc(alloc_size, sizeof(char));
    if (rv) {
        char *pos = rv;
        const char *lead_delim = "";

        for (gIter = list; gIter != NULL; gIter = gIter->next) {
            const char *value = (const char *) gIter->data;

            pos = &pos[sprintf(pos, "%s%s", lead_delim, value)];
            lead_delim = delim;
        }
        if (max && terminate_with_delim) {
            sprintf(pos, "%s", delim);
        }
    }
    return rv;
}

/*!
 * \internal
 * \brief Execute a fence agent action directly (and asynchronously)
 *
 * Handle a STONITH_OP_EXEC API message by scheduling a requested agent action
 * directly on a specified device. Only list, monitor, and status actions are
 * expected to use this call, though it should work with any agent command.
 *
 * \param[in]  msg     Request XML specifying action
 * \param[out] result  Where to store result of action
 *
 * \note If the action is monitor, the device must be registered via the API
 *       (CIB registration is not sufficient), because monitor should not be
 *       possible unless the device is "started" (API registered).
 */
static void
execute_agent_action(xmlNode *msg, pcmk__action_result_t *result)
{
    xmlNode *dev = get_xpath_object("//" F_STONITH_DEVICE, msg, LOG_ERR);
    xmlNode *op = get_xpath_object("//@" F_STONITH_ACTION, msg, LOG_ERR);
    const char *id = crm_element_value(dev, F_STONITH_DEVICE);
    const char *action = crm_element_value(op, F_STONITH_ACTION);
    async_command_t *cmd = NULL;
    stonith_device_t *device = NULL;

    if ((id == NULL) || (action == NULL)) {
        crm_info("Malformed API action request: device %s, action %s",
                 (id? id : "not specified"),
                 (action? action : "not specified"));
        fenced_set_protocol_error(result);
        return;
    }

    if (pcmk__str_eq(id, STONITH_WATCHDOG_ID, pcmk__str_none)) {
        // Watchdog agent actions are implemented internally
        if (stonith_watchdog_timeout_ms <= 0) {
            pcmk__set_result(result, CRM_EX_ERROR, PCMK_EXEC_NO_FENCE_DEVICE,
                             "Watchdog fence device not configured");
            return;

        } else if (pcmk__str_eq(action, "list", pcmk__str_casei)) {
            pcmk__set_result(result, CRM_EX_OK, PCMK_EXEC_DONE, NULL);
            pcmk__set_result_output(result,
                                    list_to_string(stonith_watchdog_targets,
                                                   "\n", TRUE),
                                    NULL);
            return;

        } else if (pcmk__str_eq(action, "monitor", pcmk__str_casei)) {
            pcmk__set_result(result, CRM_EX_OK, PCMK_EXEC_DONE, NULL);
            return;
        }
    }

    device = g_hash_table_lookup(device_list, id);
    if (device == NULL) {
        crm_info("Ignoring API '%s' action request because device %s not found",
                 action, id);
        pcmk__format_result(result, CRM_EX_ERROR, PCMK_EXEC_NO_FENCE_DEVICE,
                            "'%s' not found", id);
        return;

    } else if (!device->api_registered && !strcmp(action, "monitor")) {
        // Monitors may run only on "started" (API-registered) devices
        crm_info("Ignoring API '%s' action request because device %s not active",
                 action, id);
        pcmk__format_result(result, CRM_EX_ERROR, PCMK_EXEC_NO_FENCE_DEVICE,
                            "'%s' not active", id);
        return;
    }

    cmd = create_async_command(msg);
    if (cmd == NULL) {
        fenced_set_protocol_error(result);
        return;
    }

    schedule_stonith_command(cmd, device);
    pcmk__set_result(result, CRM_EX_OK, PCMK_EXEC_PENDING, NULL);
}

static void
search_devices_record_result(struct device_search_s *search, const char *device, gboolean can_fence)
{
    search->replies_received++;

    if (can_fence && device) {
        search->capable = g_list_append(search->capable, strdup(device));
    }

    if (search->replies_needed == search->replies_received) {

        guint ndevices = g_list_length(search->capable);

        crm_debug("Search found %d device%s that can perform '%s' targeting %s",
                  ndevices, pcmk__plural_s(ndevices),
                  (search->action? search->action : "unknown action"),
                  (search->host? search->host : "any node"));

        search->callback(search->capable, search->user_data);
        free(search->host);
        free(search->action);
        free(search);
    }
}

/*!
 * \internal
 * \brief Check whether the local host is allowed to execute a fencing action
 *
 * \param[in] device         Fence device to check
 * \param[in] action         Fence action to check
 * \param[in] target         Hostname of fence target
 * \param[in] allow_suicide  Whether self-fencing is allowed for this operation
 *
 * \return TRUE if local host is allowed to execute action, FALSE otherwise
 */
static gboolean
localhost_is_eligible(const stonith_device_t *device, const char *action,
                      const char *target, gboolean allow_suicide)
{
    gboolean localhost_is_target = pcmk__str_eq(target, stonith_our_uname,
                                                pcmk__str_casei);

    if (device && action && device->on_target_actions
        && strstr(device->on_target_actions, action)) {
        if (!localhost_is_target) {
            crm_trace("Operation '%s' using %s can only be executed for "
                      "local host, not %s", action, device->id, target);
            return FALSE;
        }

    } else if (localhost_is_target && !allow_suicide) {
        crm_trace("'%s' operation does not support self-fencing", action);
        return FALSE;
    }
    return TRUE;
}

static void
can_fence_host_with_device(stonith_device_t * dev, struct device_search_s *search)
{
    gboolean can = FALSE;
    const char *check_type = NULL;
    const char *host = search->host;
    const char *alias = NULL;

    CRM_LOG_ASSERT(dev != NULL);

    if (dev == NULL) {
        goto search_report_results;
    } else if (host == NULL) {
        can = TRUE;
        goto search_report_results;
    }

    /* Short-circuit query if this host is not allowed to perform the action */
    if (pcmk__str_eq(search->action, "reboot", pcmk__str_casei)) {
        /* A "reboot" *might* get remapped to "off" then "on", so short-circuit
         * only if all three are disallowed. If only one or two are disallowed,
         * we'll report that with the results. We never allow suicide for
         * remapped "on" operations because the host is off at that point.
         */
        if (!localhost_is_eligible(dev, "reboot", host, search->allow_suicide)
            && !localhost_is_eligible(dev, "off", host, search->allow_suicide)
            && !localhost_is_eligible(dev, "on", host, FALSE)) {
            goto search_report_results;
        }
    } else if (!localhost_is_eligible(dev, search->action, host,
                                      search->allow_suicide)) {
        goto search_report_results;
    }

    alias = g_hash_table_lookup(dev->aliases, host);
    if (alias == NULL) {
        alias = host;
    }

    check_type = target_list_type(dev);

    if (pcmk__str_eq(check_type, PCMK__VALUE_NONE, pcmk__str_casei)) {
        can = TRUE;

    } else if (pcmk__str_eq(check_type, "static-list", pcmk__str_casei)) {

        /* Presence in the hostmap is sufficient
         * Only use if all hosts on which the device can be active can always fence all listed hosts
         */

        if (pcmk__str_in_list(host, dev->targets, pcmk__str_casei)) {
            can = TRUE;
        } else if (g_hash_table_lookup(dev->params, PCMK_STONITH_HOST_MAP)
                   && g_hash_table_lookup(dev->aliases, host)) {
            can = TRUE;
        }

    } else if (pcmk__str_eq(check_type, "dynamic-list", pcmk__str_casei)) {
        time_t now = time(NULL);

        if (dev->targets == NULL || dev->targets_age + 60 < now) {
            int device_timeout = get_action_timeout(dev, "list", search->per_device_timeout);

            if (device_timeout > search->per_device_timeout) {
                crm_notice("Since the pcmk_list_timeout(%ds) parameter of %s is larger than stonith-timeout(%ds), timeout may occur",
                    device_timeout, dev->id, search->per_device_timeout);
            }

            crm_trace("Running '%s' to check whether %s is eligible to fence %s (%s)",
                      check_type, dev->id, search->host, search->action);

            schedule_internal_command(__func__, dev, "list", NULL,
                                      search->per_device_timeout, search, dynamic_list_search_cb);

            /* we'll respond to this search request async in the cb */
            return;
        }

        if (pcmk__str_in_list(alias, dev->targets, pcmk__str_casei)) {
            can = TRUE;
        }

    } else if (pcmk__str_eq(check_type, "status", pcmk__str_casei)) {
        int device_timeout = get_action_timeout(dev, check_type, search->per_device_timeout);

        if (device_timeout > search->per_device_timeout) {
            crm_notice("Since the pcmk_status_timeout(%ds) parameter of %s is larger than stonith-timeout(%ds), timeout may occur",
                device_timeout, dev->id, search->per_device_timeout);
        }

        crm_trace("Running '%s' to check whether %s is eligible to fence %s (%s)",
                  check_type, dev->id, search->host, search->action);
        schedule_internal_command(__func__, dev, "status", search->host,
                                  search->per_device_timeout, search, status_search_cb);
        /* we'll respond to this search request async in the cb */
        return;
    } else {
        crm_err("Invalid value for " PCMK_STONITH_HOST_CHECK ": %s", check_type);
        check_type = "Invalid " PCMK_STONITH_HOST_CHECK;
    }

    if (pcmk__str_eq(host, alias, pcmk__str_casei)) {
        crm_info("%s is%s eligible to fence (%s) %s: %s",
                 dev->id, (can? "" : " not"), search->action, host, check_type);
    } else {
        crm_info("%s is%s eligible to fence (%s) %s (aka. '%s'): %s",
                 dev->id, (can? "" : " not"), search->action, host, alias,
                 check_type);
    }

  search_report_results:
    search_devices_record_result(search, dev ? dev->id : NULL, can);
}

static void
search_devices(gpointer key, gpointer value, gpointer user_data)
{
    stonith_device_t *dev = value;
    struct device_search_s *search = user_data;

    can_fence_host_with_device(dev, search);
}

#define DEFAULT_QUERY_TIMEOUT 20
static void
get_capable_devices(const char *host, const char *action, int timeout, bool suicide, void *user_data,
                    void (*callback) (GList * devices, void *user_data))
{
    struct device_search_s *search;
    guint ndevices = g_hash_table_size(device_list);

    if (ndevices == 0) {
        callback(NULL, user_data);
        return;
    }

    search = calloc(1, sizeof(struct device_search_s));
    if (!search) {
        crm_crit("Cannot search for capable fence devices: %s",
                 strerror(ENOMEM));
        callback(NULL, user_data);
        return;
    }

    pcmk__str_update(&search->host, host);
    pcmk__str_update(&search->action, action);
    search->per_device_timeout = timeout;
    search->allow_suicide = suicide;
    search->callback = callback;
    search->user_data = user_data;

    /* We are guaranteed this many replies, even if a device is
     * unregistered while the search is in progress.
     */
    search->replies_needed = ndevices;

    crm_debug("Searching %d device%s to see which can execute '%s' targeting %s",
              ndevices, pcmk__plural_s(ndevices),
              (search->action? search->action : "unknown action"),
              (search->host? search->host : "any node"));
    g_hash_table_foreach(device_list, search_devices, search);
}

struct st_query_data {
    xmlNode *reply;
    char *remote_peer;
    char *client_id;
    char *target;
    char *action;
    int call_options;
};

/*!
 * \internal
 * \brief Add action-specific attributes to query reply XML
 *
 * \param[in,out] xml     XML to add attributes to
 * \param[in]     action  Fence action
 * \param[in]     device  Fence device
 * \param[in]     target  Fence target
 */
static void
add_action_specific_attributes(xmlNode *xml, const char *action,
                               stonith_device_t *device, const char *target)
{
    int action_specific_timeout;
    int delay_max;
    int delay_base;

    CRM_CHECK(xml && action && device, return);

    if (is_action_required(action, device)) {
        crm_trace("Action '%s' is required using %s", action, device->id);
        crm_xml_add_int(xml, F_STONITH_DEVICE_REQUIRED, 1);
    }

    action_specific_timeout = get_action_timeout(device, action, 0);
    if (action_specific_timeout) {
        crm_trace("Action '%s' has timeout %dms using %s",
                  action, action_specific_timeout, device->id);
        crm_xml_add_int(xml, F_STONITH_ACTION_TIMEOUT, action_specific_timeout);
    }

    delay_max = get_action_delay_max(device, action);
    if (delay_max > 0) {
        crm_trace("Action '%s' has maximum random delay %dms using %s",
                  action, delay_max, device->id);
        crm_xml_add_int(xml, F_STONITH_DELAY_MAX, delay_max / 1000);
    }

    delay_base = get_action_delay_base(device, action, target);
    if (delay_base > 0) {
        crm_xml_add_int(xml, F_STONITH_DELAY_BASE, delay_base / 1000);
    }

    if ((delay_max > 0) && (delay_base == 0)) {
        crm_trace("Action '%s' has maximum random delay %dms using %s",
                  action, delay_max, device->id);
    } else if ((delay_max == 0) && (delay_base > 0)) {
        crm_trace("Action '%s' has a static delay of %dms using %s",
                  action, delay_base, device->id);
    } else if ((delay_max > 0) && (delay_base > 0)) {
        crm_trace("Action '%s' has a minimum delay of %dms and a randomly chosen "
                  "maximum delay of %dms using %s",
                  action, delay_base, delay_max, device->id);
    }
}

/*!
 * \internal
 * \brief Add "disallowed" attribute to query reply XML if appropriate
 *
 * \param[in,out] xml            XML to add attribute to
 * \param[in]     action         Fence action
 * \param[in]     device         Fence device
 * \param[in]     target         Fence target
 * \param[in]     allow_suicide  Whether self-fencing is allowed
 */
static void
add_disallowed(xmlNode *xml, const char *action, stonith_device_t *device,
               const char *target, gboolean allow_suicide)
{
    if (!localhost_is_eligible(device, action, target, allow_suicide)) {
        crm_trace("Action '%s' using %s is disallowed for local host",
                  action, device->id);
        pcmk__xe_set_bool_attr(xml, F_STONITH_ACTION_DISALLOWED, true);
    }
}

/*!
 * \internal
 * \brief Add child element with action-specific values to query reply XML
 *
 * \param[in,out] xml            XML to add attribute to
 * \param[in]     action         Fence action
 * \param[in]     device         Fence device
 * \param[in]     target         Fence target
 * \param[in]     allow_suicide  Whether self-fencing is allowed
 */
static void
add_action_reply(xmlNode *xml, const char *action, stonith_device_t *device,
               const char *target, gboolean allow_suicide)
{
    xmlNode *child = create_xml_node(xml, F_STONITH_ACTION);

    crm_xml_add(child, XML_ATTR_ID, action);
    add_action_specific_attributes(child, action, device, target);
    add_disallowed(child, action, device, target, allow_suicide);
}

static void
stonith_query_capable_device_cb(GList * devices, void *user_data)
{
    struct st_query_data *query = user_data;
    int available_devices = 0;
    xmlNode *dev = NULL;
    xmlNode *list = NULL;
    GList *lpc = NULL;
    pcmk__client_t *client = NULL;

    if (query->client_id != NULL) {
        client = pcmk__find_client_by_id(query->client_id);
        if ((client == NULL) && (query->remote_peer == NULL)) {
            crm_trace("Skipping reply to %s: no longer a client",
                      query->client_id);
            goto done;
        }
    }

    /* Pack the results into XML */
    list = create_xml_node(NULL, __func__);
    crm_xml_add(list, F_STONITH_TARGET, query->target);
    for (lpc = devices; lpc != NULL; lpc = lpc->next) {
        stonith_device_t *device = g_hash_table_lookup(device_list, lpc->data);
        const char *action = query->action;

        if (!device) {
            /* It is possible the device got unregistered while
             * determining who can fence the target */
            continue;
        }

        available_devices++;

        dev = create_xml_node(list, F_STONITH_DEVICE);
        crm_xml_add(dev, XML_ATTR_ID, device->id);
        crm_xml_add(dev, "namespace", device->namespace);
        crm_xml_add(dev, "agent", device->agent);
        crm_xml_add_int(dev, F_STONITH_DEVICE_VERIFIED, device->verified);

        /* If the originating fencer wants to reboot the node, and we have a
         * capable device that doesn't support "reboot", remap to "off" instead.
         */
        if (!pcmk_is_set(device->flags, st_device_supports_reboot)
            && pcmk__str_eq(query->action, "reboot", pcmk__str_casei)) {
            crm_trace("%s doesn't support reboot, using values for off instead",
                      device->id);
            action = "off";
        }

        /* Add action-specific values if available */
        add_action_specific_attributes(dev, action, device, query->target);
        if (pcmk__str_eq(query->action, "reboot", pcmk__str_casei)) {
            /* A "reboot" *might* get remapped to "off" then "on", so after
             * sending the "reboot"-specific values in the main element, we add
             * sub-elements for "off" and "on" values.
             *
             * We short-circuited earlier if "reboot", "off" and "on" are all
             * disallowed for the local host. However if only one or two are
             * disallowed, we send back the results and mark which ones are
             * disallowed. If "reboot" is disallowed, this might cause problems
             * with older fencer versions, which won't check for it. Older
             * versions will ignore "off" and "on", so they are not a problem.
             */
            add_disallowed(dev, action, device, query->target,
                           pcmk_is_set(query->call_options, st_opt_allow_suicide));
            add_action_reply(dev, "off", device, query->target,
                             pcmk_is_set(query->call_options, st_opt_allow_suicide));
            add_action_reply(dev, "on", device, query->target, FALSE);
        }

        /* A query without a target wants device parameters */
        if (query->target == NULL) {
            xmlNode *attrs = create_xml_node(dev, XML_TAG_ATTRS);

            g_hash_table_foreach(device->params, hash2field, attrs);
        }
    }

    crm_xml_add_int(list, F_STONITH_AVAILABLE_DEVICES, available_devices);
    if (query->target) {
        crm_debug("Found %d matching device%s for target '%s'",
                  available_devices, pcmk__plural_s(available_devices),
                  query->target);
    } else {
        crm_debug("%d device%s installed",
                  available_devices, pcmk__plural_s(available_devices));
    }

    if (list != NULL) {
        crm_log_xml_trace(list, "Add query results");
        add_message_xml(query->reply, F_STONITH_CALLDATA, list);
    }

    stonith_send_reply(query->reply, query->call_options, query->remote_peer,
                       client);

done:
    free_xml(query->reply);
    free(query->remote_peer);
    free(query->client_id);
    free(query->target);
    free(query->action);
    free(query);
    free_xml(list);
    g_list_free_full(devices, free);
}

/*!
 * \internal
 * \brief Log the result of an asynchronous command
 *
 * \param[in] cmd        Command the result is for
 * \param[in] result     Result of command
 * \param[in] pid        Process ID of command, if available
 * \param[in] next       Alternate device that will be tried if command failed
 * \param[in] op_merged  Whether this command was merged with an earlier one
 */
static void
log_async_result(async_command_t *cmd, const pcmk__action_result_t *result,
                 int pid, const char *next, bool op_merged)
{
    int log_level = LOG_ERR;
    int output_log_level = LOG_NEVER;
    guint devices_remaining = g_list_length(cmd->device_next);

    GString *msg = g_string_sized_new(80); // Reasonable starting size

    // Choose log levels appropriately if we have a result
    if (pcmk__result_ok(result)) {
        log_level = (cmd->victim == NULL)? LOG_DEBUG : LOG_NOTICE;
        if ((result->action_stdout != NULL)
            && !pcmk__str_eq(cmd->action, "metadata", pcmk__str_casei)) {
            output_log_level = LOG_DEBUG;
        }
        next = NULL;
    } else {
        log_level = (cmd->victim == NULL)? LOG_NOTICE : LOG_ERR;
        if ((result->action_stdout != NULL)
            && !pcmk__str_eq(cmd->action, "metadata", pcmk__str_casei)) {
            output_log_level = LOG_WARNING;
        }
    }

    // Build the log message piece by piece
    g_string_printf(msg, "Operation '%s' ", cmd->action);
    if (pid != 0) {
        g_string_append_printf(msg, "[%d] ", pid);
    }
    if (cmd->victim != NULL) {
        g_string_append_printf(msg, "targeting %s ", cmd->victim);
    }
    if (cmd->device != NULL) {
        g_string_append_printf(msg, "using %s ", cmd->device);
    }

    // Add exit status or execution status as appropriate
    if (result->execution_status == PCMK_EXEC_DONE) {
        g_string_append_printf(msg, "returned %d", result->exit_status);
    } else {
        g_string_append_printf(msg, "could not be executed: %s",
                               pcmk_exec_status_str(result->execution_status));
    }

    // Add exit reason and next device if appropriate
    if (result->exit_reason != NULL) {
        g_string_append_printf(msg, " (%s)", result->exit_reason);
    }
    if (next != NULL) {
        g_string_append_printf(msg, ", retrying with %s", next);
    }
    if (devices_remaining > 0) {
        g_string_append_printf(msg, " (%u device%s remaining)",
                               (unsigned int) devices_remaining,
                               pcmk__plural_s(devices_remaining));
    }
    g_string_append_printf(msg, " " CRM_XS " %scall %d from %s",
                           (op_merged? "merged " : ""), cmd->id,
                           cmd->client_name);

    // Log the result
    do_crm_log(log_level, "%s", msg->str);
    g_string_free(msg, TRUE);

    // Log the output (which may have multiple lines), if appropriate
    if (output_log_level != LOG_NEVER) {
        char *prefix = crm_strdup_printf("%s[%d]", cmd->device, pid);

        crm_log_output(output_log_level, prefix, result->action_stdout);
        free(prefix);
    }
}

/*!
 * \internal
 * \brief Reply to requester after asynchronous command completion
 *
 * \param[in] cmd      Command that completed
 * \param[in] result   Result of command
 * \param[in] pid      Process ID of command, if available
 * \param[in] merged   If true, command was merged with another, not executed
 */
static void
send_async_reply(async_command_t *cmd, const pcmk__action_result_t *result,
                 int pid, bool merged)
{
    xmlNode *reply = NULL;
    pcmk__client_t *client = NULL;

    CRM_CHECK((cmd != NULL) && (result != NULL), return);

    log_async_result(cmd, result, pid, NULL, merged);

    if (cmd->client != NULL) {
        client = pcmk__find_client_by_id(cmd->client);
        if ((client == NULL) && (cmd->origin == NULL)) {
            crm_trace("Skipping reply to %s: no longer a client", cmd->client);
            return;
        }
    }

    reply = construct_async_reply(cmd, result);
    if (merged) {
        pcmk__xe_set_bool_attr(reply, F_STONITH_MERGED, true);
    }

    if (!stand_alone && pcmk__is_fencing_action(cmd->action)
        && pcmk__str_eq(cmd->origin, cmd->victim, pcmk__str_casei)) {
        /* The target was also the originator, so broadcast the result on its
         * behalf (since it will be unable to).
         */
        crm_trace("Broadcast '%s' result for %s (target was also originator)",
                  cmd->action, cmd->victim);
        crm_xml_add(reply, F_SUBTYPE, "broadcast");
        crm_xml_add(reply, F_STONITH_OPERATION, T_STONITH_NOTIFY);
        send_cluster_message(NULL, crm_msg_stonith_ng, reply, FALSE);
    } else {
        // Reply only to the originator
        stonith_send_reply(reply, cmd->options, cmd->origin, client);
    }

    crm_log_xml_trace(reply, "Reply");
    free_xml(reply);

    if (stand_alone) {
        /* Do notification with a clean data object */
        xmlNode *notify_data = create_xml_node(NULL, T_STONITH_NOTIFY_FENCE);

        stonith__xe_set_result(notify_data, result);
        crm_xml_add(notify_data, F_STONITH_TARGET, cmd->victim);
        crm_xml_add(notify_data, F_STONITH_OPERATION, cmd->op);
        crm_xml_add(notify_data, F_STONITH_DELEGATE, "localhost");
        crm_xml_add(notify_data, F_STONITH_DEVICE, cmd->device);
        crm_xml_add(notify_data, F_STONITH_REMOTE_OP_ID, cmd->remote_op_id);
        crm_xml_add(notify_data, F_STONITH_ORIGIN, cmd->client);

        fenced_send_notification(T_STONITH_NOTIFY_FENCE, result, notify_data);
        fenced_send_notification(T_STONITH_NOTIFY_HISTORY, NULL, NULL);
    }
}

static void
cancel_stonith_command(async_command_t * cmd)
{
    stonith_device_t *device;

    CRM_CHECK(cmd != NULL, return);

    if (!cmd->device) {
        return;
    }

    device = g_hash_table_lookup(device_list, cmd->device);

    if (device) {
        crm_trace("Cancel scheduled '%s' action using %s",
                  cmd->action, device->id);
        device->pending_ops = g_list_remove(device->pending_ops, cmd);
    }
}

static void
st_child_done(int pid, const pcmk__action_result_t *result, void *user_data)
{
    stonith_device_t *device = NULL;
    stonith_device_t *next_device = NULL;
    async_command_t *cmd = user_data;

    GList *gIter = NULL;
    GList *gIterNext = NULL;

    CRM_CHECK(cmd != NULL, return);

    cmd->active_on = NULL;

    /* The device is ready to do something else now */
    device = g_hash_table_lookup(device_list, cmd->device);
    if (device) {
        if (!device->verified && pcmk__result_ok(result) &&
            (pcmk__strcase_any_of(cmd->action, "list", "monitor", "status", NULL))) {

            device->verified = TRUE;
        }

        mainloop_set_trigger(device->work);
    }

    if (pcmk__result_ok(result)) {
        GList *iter;
        /* see if there are any required devices left to execute for this op */
        for (iter = cmd->device_next; iter != NULL; iter = iter->next) {
            next_device = g_hash_table_lookup(device_list, iter->data);

            if (next_device != NULL && is_action_required(cmd->action, next_device)) {
                cmd->device_next = iter->next;
                break;
            }
            next_device = NULL;
        }

    } else if ((cmd->device_next != NULL)
               && !is_action_required(cmd->action, device)) {
        /* if this device didn't work out, see if there are any others we can try.
         * if the failed device was 'required', we can't pick another device. */
        next_device = g_hash_table_lookup(device_list, cmd->device_next->data);
        cmd->device_next = cmd->device_next->next;
    }

    /* this operation requires more fencing, hooray! */
    if (next_device) {
        log_async_result(cmd, result, pid, next_device->id, false);
        schedule_stonith_command(cmd, next_device);
        /* Prevent cmd from being freed */
        cmd = NULL;
        goto done;
    }

    send_async_reply(cmd, result, pid, false);

    if (!pcmk__result_ok(result)) {
        goto done;
    }

    /* Check to see if any operations are scheduled to do the exact
     * same thing that just completed.  If so, rather than
     * performing the same fencing operation twice, return the result
     * of this operation for all pending commands it matches. */
    for (gIter = cmd_list; gIter != NULL; gIter = gIterNext) {
        async_command_t *cmd_other = gIter->data;

        gIterNext = gIter->next;

        if (cmd == cmd_other) {
            continue;
        }

        /* A pending scheduled command matches the command that just finished if.
         * 1. The client connections are different.
         * 2. The node victim is the same.
         * 3. The fencing action is the same.
         * 4. The device scheduled to execute the action is the same.
         */
        if (pcmk__str_eq(cmd->client, cmd_other->client, pcmk__str_casei) ||
            !pcmk__str_eq(cmd->victim, cmd_other->victim, pcmk__str_casei) ||
            !pcmk__str_eq(cmd->action, cmd_other->action, pcmk__str_casei) ||
            !pcmk__str_eq(cmd->device, cmd_other->device, pcmk__str_casei)) {

            continue;
        }

        /* Duplicate merging will do the right thing for either type of remapped
         * reboot. If the executing fencer remapped an unsupported reboot to
         * off, then cmd->action will be reboot and will be merged with any
         * other reboot requests. If the originating fencer remapped a
         * topology reboot to off then on, we will get here once with
         * cmd->action "off" and once with "on", and they will be merged
         * separately with similar requests.
         */
        crm_notice("Merging fencing action '%s' targeting %s originating from "
                   "client %s with identical fencing request from client %s",
                   cmd_other->action, cmd_other->victim, cmd_other->client_name,
                   cmd->client_name);

        cmd_list = g_list_remove_link(cmd_list, gIter);

        send_async_reply(cmd_other, result, pid, true);
        cancel_stonith_command(cmd_other);

        free_async_command(cmd_other);
        g_list_free_1(gIter);
    }

  done:
    free_async_command(cmd);
}

static gint
sort_device_priority(gconstpointer a, gconstpointer b)
{
    const stonith_device_t *dev_a = a;
    const stonith_device_t *dev_b = b;

    if (dev_a->priority > dev_b->priority) {
        return -1;
    } else if (dev_a->priority < dev_b->priority) {
        return 1;
    }
    return 0;
}

static void
stonith_fence_get_devices_cb(GList * devices, void *user_data)
{
    async_command_t *cmd = user_data;
    stonith_device_t *device = NULL;
    guint ndevices = g_list_length(devices);

    crm_info("Found %d matching device%s for target '%s'",
             ndevices, pcmk__plural_s(ndevices), cmd->victim);

    if (devices != NULL) {
        /* Order based on priority */
        devices = g_list_sort(devices, sort_device_priority);
        device = g_hash_table_lookup(device_list, devices->data);
    }

    if (device == NULL) { // No device found
        pcmk__action_result_t result = PCMK__UNKNOWN_RESULT;

        pcmk__format_result(&result, CRM_EX_ERROR, PCMK_EXEC_NO_FENCE_DEVICE,
                            "No device configured for target '%s'",
                            cmd->victim);
        send_async_reply(cmd, &result, 0, false);
        pcmk__reset_result(&result);
        free_async_command(cmd);
        g_list_free_full(devices, free);

    } else { // Device found, schedule it for fencing
        cmd->device_list = devices;
        cmd->device_next = devices->next;
        schedule_stonith_command(cmd, device);
    }
}

/*!
 * \internal
 * \brief Execute a fence action via the local node
 *
 * \param[in]  msg     Fencing request
 * \param[out] result  Where to store result of fence action
 */
static void
fence_locally(xmlNode *msg, pcmk__action_result_t *result)
{
    const char *device_id = NULL;
    stonith_device_t *device = NULL;
    async_command_t *cmd = create_async_command(msg);
    xmlNode *dev = get_xpath_object("//@" F_STONITH_TARGET, msg, LOG_ERR);

    CRM_CHECK(result != NULL, return);

    if (cmd == NULL) {
        fenced_set_protocol_error(result);
        return;
    }

    device_id = crm_element_value(dev, F_STONITH_DEVICE);
    if (device_id != NULL) {
        device = g_hash_table_lookup(device_list, device_id);
        if (device == NULL) {
            crm_err("Requested device '%s' is not available", device_id);
            pcmk__format_result(result, CRM_EX_ERROR, PCMK_EXEC_NO_FENCE_DEVICE,
                                "Requested device '%s' not found", device_id);
            return;
        }
        schedule_stonith_command(cmd, device);

    } else {
        const char *host = crm_element_value(dev, F_STONITH_TARGET);

        if (pcmk_is_set(cmd->options, st_opt_cs_nodeid)) {
            int nodeid = 0;
            crm_node_t *node = NULL;

            pcmk__scan_min_int(host, &nodeid, 0);
            node = pcmk__search_known_node_cache(nodeid, NULL, CRM_GET_PEER_ANY);
            if (node != NULL) {
                host = node->uname;
            }
        }

        /* If we get to here, then self-fencing is implicitly allowed */
        get_capable_devices(host, cmd->action, cmd->default_timeout,
                            TRUE, cmd, stonith_fence_get_devices_cb);
    }

    pcmk__set_result(result, CRM_EX_OK, PCMK_EXEC_PENDING, NULL);
}

/*!
 * \internal
 * \brief Build an XML reply for a fencing operation
 *
 * \param[in] request  Request that reply is for
 * \param[in] data     If not NULL, add to reply as call data
 * \param[in] result   Full result of fencing operation
 *
 * \return Newly created XML reply
 * \note The caller is responsible for freeing the result.
 * \note This has some overlap with construct_async_reply(), but that copies
 *       values from an async_command_t, whereas this one copies them from the
 *       request.
 */
xmlNode *
fenced_construct_reply(xmlNode *request, xmlNode *data,
                       pcmk__action_result_t *result)
{
    xmlNode *reply = NULL;

    reply = create_xml_node(NULL, T_STONITH_REPLY);

    crm_xml_add(reply, "st_origin", __func__);
    crm_xml_add(reply, F_TYPE, T_STONITH_NG);
    stonith__xe_set_result(reply, result);

    if (request == NULL) {
        /* Most likely, this is the result of a stonith operation that was
         * initiated before we came up. Unfortunately that means we lack enough
         * information to provide clients with a full result.
         *
         * @TODO Maybe synchronize this information at start-up?
         */
        crm_warn("Missing request information for client notifications for "
                 "operation with result '%s' (initiated before we came up?)",
                 pcmk_exec_status_str(result->execution_status));

    } else {
        const char *name = NULL;
        const char *value = NULL;

        // Attributes to copy from request to reply
        const char *names[] = {
            F_STONITH_OPERATION,
            F_STONITH_CALLID,
            F_STONITH_CLIENTID,
            F_STONITH_CLIENTNAME,
            F_STONITH_REMOTE_OP_ID,
            F_STONITH_CALLOPTS
        };

        for (int lpc = 0; lpc < PCMK__NELEM(names); lpc++) {
            name = names[lpc];
            value = crm_element_value(request, name);
            crm_xml_add(reply, name, value);
        }
        if (data != NULL) {
            add_message_xml(reply, F_STONITH_CALLDATA, data);
        }
    }
    return reply;
}

/*!
 * \internal
 * \brief Build an XML reply to an asynchronous fencing command
 *
 * \param[in] cmd     Fencing command that reply is for
 * \param[in] result  Command result
 */
static xmlNode *
construct_async_reply(async_command_t *cmd, const pcmk__action_result_t *result)
{
    xmlNode *reply = create_xml_node(NULL, T_STONITH_REPLY);

    crm_xml_add(reply, "st_origin", __func__);
    crm_xml_add(reply, F_TYPE, T_STONITH_NG);
    crm_xml_add(reply, F_STONITH_OPERATION, cmd->op);
    crm_xml_add(reply, F_STONITH_DEVICE, cmd->device);
    crm_xml_add(reply, F_STONITH_REMOTE_OP_ID, cmd->remote_op_id);
    crm_xml_add(reply, F_STONITH_CLIENTID, cmd->client);
    crm_xml_add(reply, F_STONITH_CLIENTNAME, cmd->client_name);
    crm_xml_add(reply, F_STONITH_TARGET, cmd->victim);
    crm_xml_add(reply, F_STONITH_ACTION, cmd->op);
    crm_xml_add(reply, F_STONITH_ORIGIN, cmd->origin);
    crm_xml_add_int(reply, F_STONITH_CALLID, cmd->id);
    crm_xml_add_int(reply, F_STONITH_CALLOPTS, cmd->options);

    stonith__xe_set_result(reply, result);
    return reply;
}

bool fencing_peer_active(crm_node_t *peer)
{
    if (peer == NULL) {
        return FALSE;
    } else if (peer->uname == NULL) {
        return FALSE;
    } else if (pcmk_is_set(peer->processes, crm_get_cluster_proc())) {
        return TRUE;
    }
    return FALSE;
}

void
set_fencing_completed(remote_fencing_op_t *op)
{
    struct timespec tv;

    qb_util_timespec_from_epoch_get(&tv);
    op->completed = tv.tv_sec;
    op->completed_nsec = tv.tv_nsec;
}

/*!
 * \internal
 * \brief Look for alternate node needed if local node shouldn't fence target
 *
 * \param[in] target  Node that must be fenced
 *
 * \return Name of an alternate node that should fence \p target if any,
 *         or NULL otherwise
 */
static const char *
check_alternate_host(const char *target)
{
    const char *alternate_host = NULL;

    crm_trace("Checking if we (%s) can fence %s", stonith_our_uname, target);
    if (find_topology_for_host(target) && pcmk__str_eq(target, stonith_our_uname, pcmk__str_casei)) {
        GHashTableIter gIter;
        crm_node_t *entry = NULL;

        g_hash_table_iter_init(&gIter, crm_peer_cache);
        while (g_hash_table_iter_next(&gIter, NULL, (void **)&entry)) {
            crm_trace("Checking for %s.%d != %s", entry->uname, entry->id, target);
            if (fencing_peer_active(entry)
                && !pcmk__str_eq(entry->uname, target, pcmk__str_casei)) {
                alternate_host = entry->uname;
                break;
            }
        }
        if (alternate_host == NULL) {
            crm_err("No alternate host available to handle request "
                    "for self-fencing with topology");
            g_hash_table_iter_init(&gIter, crm_peer_cache);
            while (g_hash_table_iter_next(&gIter, NULL, (void **)&entry)) {
                crm_notice("Peer[%d] %s", entry->id, entry->uname);
            }
        }
    }

    return alternate_host;
}

/*!
 * \internal
 * \brief Send a reply to a CPG peer or IPC client
 *
 * \param[in] reply         XML reply to send
 * \param[in] call_options  Send synchronously if st_opt_sync_call is set here
 * \param[in] remote_peer   If not NULL, name of peer node to send CPG reply
 * \param[in] client        If not NULL, client to send IPC reply
 */
static void
stonith_send_reply(xmlNode *reply, int call_options, const char *remote_peer,
                   pcmk__client_t *client)
{
    CRM_CHECK((reply != NULL) && ((remote_peer != NULL) || (client != NULL)),
              return);

    if (remote_peer == NULL) {
        do_local_reply(reply, client, call_options);
    } else {
        send_cluster_message(crm_get_peer(0, remote_peer), crm_msg_stonith_ng,
                             reply, FALSE);
    }
}

static void 
remove_relay_op(xmlNode * request)
{
    xmlNode *dev = get_xpath_object("//@" F_STONITH_ACTION, request, LOG_TRACE);
    const char *relay_op_id = NULL; 
    const char *op_id = NULL;
    const char *client_name = NULL;
    const char *target = NULL; 
    remote_fencing_op_t *relay_op = NULL; 

    if (dev) { 
        target = crm_element_value(dev, F_STONITH_TARGET); 
    }

    relay_op_id = crm_element_value(request, F_STONITH_REMOTE_OP_ID_RELAY);
    op_id = crm_element_value(request, F_STONITH_REMOTE_OP_ID);
    client_name = crm_element_value(request, F_STONITH_CLIENTNAME);

    /* Delete RELAY operation. */
    if (relay_op_id && target && pcmk__str_eq(target, stonith_our_uname, pcmk__str_casei)) {
        relay_op = g_hash_table_lookup(stonith_remote_op_list, relay_op_id);

        if (relay_op) {
            GHashTableIter iter;
            remote_fencing_op_t *list_op = NULL; 
            g_hash_table_iter_init(&iter, stonith_remote_op_list);

            /* If the operation to be deleted is registered as a duplicate, delete the registration. */
            while (g_hash_table_iter_next(&iter, NULL, (void **)&list_op)) {
                GList *dup_iter = NULL;
                if (list_op != relay_op) {
                    for (dup_iter = list_op->duplicates; dup_iter != NULL; dup_iter = dup_iter->next) {
                        remote_fencing_op_t *other = dup_iter->data;
                        if (other == relay_op) {
                            other->duplicates = g_list_remove(other->duplicates, relay_op);
                            break;
                        }
                    }
                }
            }
            crm_debug("Deleting relay op %s ('%s' targeting %s for %s), "
                      "replaced by op %s ('%s' targeting %s for %s)",
                      relay_op->id, relay_op->action, relay_op->target,
                      relay_op->client_name, op_id, relay_op->action, target,
                      client_name);

            g_hash_table_remove(stonith_remote_op_list, relay_op_id);
        }
    }
}

/*!
 * \internal
 * \brief Check whether an API request was sent by a privileged user
 *
 * API commands related to fencing configuration may be done only by privileged
 * IPC users (i.e. root or hacluster), because all other users should go through
 * the CIB to have ACLs applied. If no client was given, this is a peer request,
 * which is always allowed.
 *
 * \param[in] c   IPC client that sent request (or NULL if sent by CPG peer)
 * \param[in] op  Requested API operation (for logging only)
 *
 * \return true if sender is peer or privileged client, otherwise false
 */
static inline bool
is_privileged(pcmk__client_t *c, const char *op)
{
    if ((c == NULL) || pcmk_is_set(c->flags, pcmk__client_privileged)) {
        return true;
    } else {
        crm_warn("Rejecting IPC request '%s' from unprivileged client %s",
                 pcmk__s(op, "<null>"), pcmk__client_name(c));
        return false;
    }
}

// CRM_OP_REGISTER
static xmlNode *
handle_register_request(pcmk__request_t *request)
{
    xmlNode *reply = create_xml_node(NULL, "reply");

    CRM_ASSERT(request->ipc_client != NULL);
    crm_xml_add(reply, F_STONITH_OPERATION, CRM_OP_REGISTER);
    crm_xml_add(reply, F_STONITH_CLIENTID, request->ipc_client->id);
    pcmk__set_result(&request->result, CRM_EX_OK, PCMK_EXEC_DONE, NULL);
    pcmk__set_request_flags(request, pcmk__request_reuse_options);
    return reply;
}

// STONITH_OP_EXEC
static xmlNode *
handle_agent_request(pcmk__request_t *request)
{
    execute_agent_action(request->xml, &request->result);
    if (request->result.execution_status == PCMK_EXEC_PENDING) {
        return NULL;
    }
    return fenced_construct_reply(request->xml, NULL, &request->result);
}

// STONITH_OP_TIMEOUT_UPDATE
static xmlNode *
handle_update_timeout_request(pcmk__request_t *request)
{
    const char *call_id = crm_element_value(request->xml, F_STONITH_CALLID);
    const char *client_id = crm_element_value(request->xml, F_STONITH_CLIENTID);
    int op_timeout = 0;

    crm_element_value_int(request->xml, F_STONITH_TIMEOUT, &op_timeout);
    do_stonith_async_timeout_update(client_id, call_id, op_timeout);
    pcmk__set_result(&request->result, CRM_EX_OK, PCMK_EXEC_DONE, NULL);
    return NULL;
}

// STONITH_OP_QUERY
static xmlNode *
handle_query_request(pcmk__request_t *request)
{
    int timeout = 0;
    xmlNode *dev = NULL;
    const char *action = NULL;
    const char *target = NULL;
    const char *client_id = crm_element_value(request->xml, F_STONITH_CLIENTID);
    struct st_query_data *query = NULL;

    if (request->peer != NULL) {
        // Record it for the future notification
        create_remote_stonith_op(client_id, request->xml, TRUE);
    }

    /* Delete the DC node RELAY operation. */
    remove_relay_op(request->xml);

    pcmk__set_result(&request->result, CRM_EX_OK, PCMK_EXEC_DONE, NULL);

    dev = get_xpath_object("//@" F_STONITH_ACTION, request->xml, LOG_NEVER);
    if (dev != NULL) {
        const char *device = crm_element_value(dev, F_STONITH_DEVICE);

        if (pcmk__str_eq(device, "manual_ack", pcmk__str_casei)) {
            return NULL; // No query or reply necessary
        }
        target = crm_element_value(dev, F_STONITH_TARGET);
        action = crm_element_value(dev, F_STONITH_ACTION);
    }

    crm_log_xml_trace(request->xml, "Query");

    query = calloc(1, sizeof(struct st_query_data));
    CRM_ASSERT(query != NULL);

    query->reply = fenced_construct_reply(request->xml, NULL, &request->result);
    pcmk__str_update(&query->remote_peer, request->peer);
    pcmk__str_update(&query->client_id, client_id);
    pcmk__str_update(&query->target, target);
    pcmk__str_update(&query->action, action);
    query->call_options = request->call_options;

    crm_element_value_int(request->xml, F_STONITH_TIMEOUT, &timeout);
    get_capable_devices(target, action, timeout,
                        pcmk_is_set(query->call_options, st_opt_allow_suicide),
                        query, stonith_query_capable_device_cb);
    return NULL;
}

// T_STONITH_NOTIFY
static xmlNode *
handle_notify_request(pcmk__request_t *request)
{
    const char *flag_name = NULL;

    CRM_ASSERT(request->ipc_client != NULL);
    flag_name = crm_element_value(request->xml, F_STONITH_NOTIFY_ACTIVATE);
    if (flag_name != NULL) {
        crm_debug("Enabling %s callbacks for client %s",
                  flag_name, pcmk__request_origin(request));
        pcmk__set_client_flags(request->ipc_client, get_stonith_flag(flag_name));
    }

    flag_name = crm_element_value(request->xml, F_STONITH_NOTIFY_DEACTIVATE);
    if (flag_name != NULL) {
        crm_debug("Disabling %s callbacks for client %s",
                  flag_name, pcmk__request_origin(request));
        pcmk__clear_client_flags(request->ipc_client,
                                 get_stonith_flag(flag_name));
    }

    pcmk__set_result(&request->result, CRM_EX_OK, PCMK_EXEC_DONE, NULL);
    pcmk__set_request_flags(request, pcmk__request_reuse_options);

    return pcmk__ipc_create_ack(request->ipc_flags, "ack", CRM_EX_OK);
}

// STONITH_OP_RELAY
static xmlNode *
handle_relay_request(pcmk__request_t *request)
{
    xmlNode *dev = get_xpath_object("//@" F_STONITH_TARGET, request->xml,
                                    LOG_TRACE);

    crm_notice("Received forwarded fencing request from "
               "%s %s to fence (%s) peer %s",
               pcmk__request_origin_type(request),
               pcmk__request_origin(request),
               crm_element_value(dev, F_STONITH_ACTION),
               crm_element_value(dev, F_STONITH_TARGET));

    if (initiate_remote_stonith_op(NULL, request->xml, FALSE) == NULL) {
        fenced_set_protocol_error(&request->result);
        return fenced_construct_reply(request->xml, NULL, &request->result);
    }

    pcmk__set_result(&request->result, CRM_EX_OK, PCMK_EXEC_PENDING, NULL);
    return NULL;
}

// STONITH_OP_FENCE
static xmlNode *
handle_fence_request(pcmk__request_t *request)
{
    if ((request->peer != NULL) || stand_alone) {
        fence_locally(request->xml, &request->result);

    } else if (pcmk_is_set(request->call_options, st_opt_manual_ack)) {
        switch (fenced_handle_manual_confirmation(request->ipc_client,
                                                  request->xml)) {
            case pcmk_rc_ok:
                pcmk__set_result(&request->result, CRM_EX_OK, PCMK_EXEC_DONE,
                                 NULL);
                break;
            case EINPROGRESS:
                pcmk__set_result(&request->result, CRM_EX_OK, PCMK_EXEC_PENDING,
                                 NULL);
                break;
            default:
                fenced_set_protocol_error(&request->result);
                break;
        }

    } else {
        const char *alternate_host = NULL;
        xmlNode *dev = get_xpath_object("//@" F_STONITH_TARGET, request->xml,
                                        LOG_TRACE);
        const char *target = crm_element_value(dev, F_STONITH_TARGET);
        const char *action = crm_element_value(dev, F_STONITH_ACTION);
        const char *device = crm_element_value(dev, F_STONITH_DEVICE);

        if (request->ipc_client != NULL) {
            int tolerance = 0;

            crm_notice("Client %s wants to fence (%s) %s using %s",
                       pcmk__request_origin(request), action,
                       target, (device? device : "any device"));
            crm_element_value_int(dev, F_STONITH_TOLERANCE, &tolerance);
            if (stonith_check_fence_tolerance(tolerance, target, action)) {
                pcmk__set_result(&request->result, CRM_EX_OK, PCMK_EXEC_DONE,
                                 NULL);
                return fenced_construct_reply(request->xml, NULL,
                                              &request->result);
            }

        } else {
            crm_notice("Peer %s wants to fence (%s) '%s' with device '%s'",
                       request->peer, action, target,
                       (device == NULL)? "(any)" : device);
        }

        alternate_host = check_alternate_host(target);

        if ((alternate_host != NULL) && (request->ipc_client != NULL)) {
            const char *client_id = NULL;
            remote_fencing_op_t *op = NULL;

            crm_notice("Forwarding self-fencing request to peer %s "
                       "due to topology", alternate_host);

            if (request->ipc_client->id == 0) {
                client_id = crm_element_value(request->xml, F_STONITH_CLIENTID);
            } else {
                client_id = request->ipc_client->id;
            }

            /* Create a duplicate fencing operation to relay with the client ID.
             * When a query response is received, this operation should be
             * deleted to avoid keeping the duplicate around.
             */
            op = create_remote_stonith_op(client_id, request->xml, FALSE);

            crm_xml_add(request->xml, F_STONITH_OPERATION, STONITH_OP_RELAY);
            crm_xml_add(request->xml, F_STONITH_CLIENTID,
                        request->ipc_client->id);
            crm_xml_add(request->xml, F_STONITH_REMOTE_OP_ID, op->id);
            send_cluster_message(crm_get_peer(0, alternate_host),
                                 crm_msg_stonith_ng, request->xml, FALSE);
            pcmk__set_result(&request->result, CRM_EX_OK, PCMK_EXEC_PENDING,
                             NULL);

        } else if (initiate_remote_stonith_op(request->ipc_client, request->xml,
                                              FALSE) == NULL) {
            fenced_set_protocol_error(&request->result);

        } else {
            pcmk__set_result(&request->result, CRM_EX_OK, PCMK_EXEC_PENDING,
                             NULL);
        }
    }

    if (request->result.execution_status == PCMK_EXEC_PENDING) {
        return NULL;
    }
    return fenced_construct_reply(request->xml, NULL, &request->result);
}

// STONITH_OP_FENCE_HISTORY
static xmlNode *
handle_history_request(pcmk__request_t *request)
{
    xmlNode *reply = NULL;
    xmlNode *data = NULL;

    stonith_fence_history(request->xml, &data, request->peer,
                          request->call_options);
    pcmk__set_result(&request->result, CRM_EX_OK, PCMK_EXEC_DONE, NULL);
    if (!pcmk_is_set(request->call_options, st_opt_discard_reply)) {
        /* When the local node broadcasts its history, it sets
         * st_opt_discard_reply and doesn't need a reply.
         */
        reply = fenced_construct_reply(request->xml, data, &request->result);
    }
    free_xml(data);
    return reply;
}

// STONITH_OP_DEVICE_ADD
static xmlNode *
handle_device_add_request(pcmk__request_t *request)
{
    const char *op = crm_element_value(request->xml, F_STONITH_OPERATION);
    xmlNode *dev = get_xpath_object("//" F_STONITH_DEVICE, request->xml,
                                    LOG_ERR);

    if (is_privileged(request->ipc_client, op)) {
        int rc = stonith_device_register(dev, FALSE);

        pcmk__set_result(&request->result,
                         ((rc == pcmk_ok)? CRM_EX_OK : CRM_EX_ERROR),
                         stonith__legacy2status(rc),
                         ((rc == pcmk_ok)? NULL : pcmk_strerror(rc)));
    } else {
        pcmk__set_result(&request->result, CRM_EX_INSUFFICIENT_PRIV,
                         PCMK_EXEC_INVALID,
                         "Unprivileged users must register device via CIB");
    }
    fenced_send_device_notification(op, &request->result,
                                    (dev == NULL)? NULL : ID(dev));
    return fenced_construct_reply(request->xml, NULL, &request->result);
}

// STONITH_OP_DEVICE_DEL
static xmlNode *
handle_device_delete_request(pcmk__request_t *request)
{
    xmlNode *dev = get_xpath_object("//" F_STONITH_DEVICE, request->xml,
                                    LOG_ERR);
    const char *device_id = crm_element_value(dev, XML_ATTR_ID);
    const char *op = crm_element_value(request->xml, F_STONITH_OPERATION);

    if (is_privileged(request->ipc_client, op)) {
        stonith_device_remove(device_id, false);
        pcmk__set_result(&request->result, CRM_EX_OK, PCMK_EXEC_DONE, NULL);
    } else {
        pcmk__set_result(&request->result, CRM_EX_INSUFFICIENT_PRIV,
                         PCMK_EXEC_INVALID,
                         "Unprivileged users must delete device via CIB");
    }
    fenced_send_device_notification(op, &request->result, device_id);
    return fenced_construct_reply(request->xml, NULL, &request->result);
}

// STONITH_OP_LEVEL_ADD
static xmlNode *
handle_level_add_request(pcmk__request_t *request)
{
    char *desc = NULL;
    const char *op = crm_element_value(request->xml, F_STONITH_OPERATION);

    if (is_privileged(request->ipc_client, op)) {
        fenced_register_level(request->xml, &desc, &request->result);
    } else {
        unpack_level_request(request->xml, NULL, NULL, NULL, &desc);
        pcmk__set_result(&request->result, CRM_EX_INSUFFICIENT_PRIV,
                         PCMK_EXEC_INVALID,
                         "Unprivileged users must add level via CIB");
    }
    fenced_send_level_notification(op, &request->result, desc);
    free(desc);
    return fenced_construct_reply(request->xml, NULL, &request->result);
}

// STONITH_OP_LEVEL_DEL
static xmlNode *
handle_level_delete_request(pcmk__request_t *request)
{
    char *desc = NULL;
    const char *op = crm_element_value(request->xml, F_STONITH_OPERATION);

    if (is_privileged(request->ipc_client, op)) {
        fenced_unregister_level(request->xml, &desc, &request->result);
    } else {
        unpack_level_request(request->xml, NULL, NULL, NULL, &desc);
        pcmk__set_result(&request->result, CRM_EX_INSUFFICIENT_PRIV,
                         PCMK_EXEC_INVALID,
                         "Unprivileged users must delete level via CIB");
    }
<<<<<<< HEAD
    fenced_send_level_notification(op, &request->result, desc);
    free(desc);
=======
    fenced_send_level_notification(op, &request->result, device_id);
    free(device_id);
>>>>>>> ea9bebf6
    return fenced_construct_reply(request->xml, NULL, &request->result);
}

// CRM_OP_RM_NODE_CACHE
static xmlNode *
handle_cache_request(pcmk__request_t *request)
{
    int node_id = 0;
    const char *name = NULL;

    crm_element_value_int(request->xml, XML_ATTR_ID, &node_id);
    name = crm_element_value(request->xml, XML_ATTR_UNAME);
    reap_crm_member(node_id, name);
    pcmk__set_result(&request->result, CRM_EX_OK, PCMK_EXEC_DONE, NULL);
    return NULL;
}

static xmlNode *
handle_unknown_request(pcmk__request_t *request)
{
    const char *op = crm_element_value(request->xml, F_STONITH_OPERATION);

    crm_err("Unknown IPC request %s from %s %s",
            op, pcmk__request_origin_type(request),
            pcmk__request_origin(request));
    pcmk__format_result(&request->result, CRM_EX_PROTOCOL, PCMK_EXEC_INVALID,
                        "Unknown IPC request type '%s' (bug?)",
                        pcmk__s(op, "<null>"));
    return fenced_construct_reply(request->xml, NULL, &request->result);
}

static void
fenced_register_handlers(void)
{
    pcmk__server_command_t handlers[] = {
        { CRM_OP_REGISTER, handle_register_request },
        { STONITH_OP_EXEC, handle_agent_request },
        { STONITH_OP_TIMEOUT_UPDATE, handle_update_timeout_request },
        { STONITH_OP_QUERY, handle_query_request },
        { T_STONITH_NOTIFY, handle_notify_request },
        { STONITH_OP_RELAY, handle_relay_request },
        { STONITH_OP_FENCE, handle_fence_request },
        { STONITH_OP_FENCE_HISTORY, handle_history_request },
        { STONITH_OP_DEVICE_ADD, handle_device_add_request },
        { STONITH_OP_DEVICE_DEL, handle_device_delete_request },
        { STONITH_OP_LEVEL_ADD, handle_level_add_request },
        { STONITH_OP_LEVEL_DEL, handle_level_delete_request },
        { CRM_OP_RM_NODE_CACHE, handle_cache_request },
        { NULL, handle_unknown_request },
    };

    fenced_handlers = pcmk__register_handlers(handlers);
}

void
fenced_unregister_handlers(void)
{
    if (fenced_handlers != NULL) {
        g_hash_table_destroy(fenced_handlers);
        fenced_handlers = NULL;
    }
}

static void
handle_request(pcmk__request_t *request)
{
    xmlNode *reply = NULL;
    const char *reason = NULL;

    if (fenced_handlers == NULL) {
        fenced_register_handlers();
    }
    reply = pcmk__process_request(request, fenced_handlers);
    if (reply != NULL) {
        if (pcmk_is_set(request->flags, pcmk__request_reuse_options)
            && (request->ipc_client != NULL)) {
            /* Certain IPC-only commands must reuse the call options from the
             * original request rather than the ones set by stonith_send_reply()
             * -> do_local_reply().
             */
            pcmk__ipc_send_xml(request->ipc_client, request->ipc_id, reply,
                               request->ipc_flags);
            request->ipc_client->request_id = 0;
        } else {
            stonith_send_reply(reply, request->call_options,
                               request->peer, request->ipc_client);
        }
        free_xml(reply);
    }

    reason = request->result.exit_reason;
    crm_debug("Processed %s request from %s %s: %s%s%s%s",
              request->op, pcmk__request_origin_type(request),
              pcmk__request_origin(request),
              pcmk_exec_status_str(request->result.execution_status),
              (reason == NULL)? "" : " (",
              (reason == NULL)? "" : reason,
              (reason == NULL)? "" : ")");
}

static void
handle_reply(pcmk__client_t *client, xmlNode *request, const char *remote_peer)
{
    // Copy, because request might be freed before we want to log this
    char *op = crm_element_value_copy(request, F_STONITH_OPERATION);

    if (pcmk__str_eq(op, STONITH_OP_QUERY, pcmk__str_none)) {
        process_remote_stonith_query(request);
    } else if (pcmk__str_any_of(op, T_STONITH_NOTIFY, STONITH_OP_FENCE, NULL)) {
        fenced_process_fencing_reply(request);
    } else {
        crm_err("Ignoring unknown %s reply from %s %s",
                pcmk__s(op, "untyped"), ((client == NULL)? "peer" : "client"),
                ((client == NULL)? remote_peer : pcmk__client_name(client)));
        crm_log_xml_warn(request, "UnknownOp");
        free(op);
        return;
    }
    crm_debug("Processed %s reply from %s %s",
              op, ((client == NULL)? "peer" : "client"),
              ((client == NULL)? remote_peer : pcmk__client_name(client)));
    free(op);
}

/*!
 * \internal
 * \brief Handle a message from an IPC client or CPG peer
 *
 * \param[in] client      If not NULL, IPC client that sent message
 * \param[in] id          If from IPC client, IPC message ID
 * \param[in] flags       Message flags
 * \param[in] message     Message XML
 * \param[in] remote_peer If not NULL, CPG peer that sent message
 */
void
stonith_command(pcmk__client_t *client, uint32_t id, uint32_t flags,
                xmlNode *message, const char *remote_peer)
{
    int call_options = st_opt_none;
    bool is_reply = false;

    CRM_CHECK(message != NULL, return);

    if (get_xpath_object("//" T_STONITH_REPLY, message, LOG_NEVER) != NULL) {
        is_reply = true;
    }
    crm_element_value_int(message, F_STONITH_CALLOPTS, &call_options);
    crm_debug("Processing %ssynchronous %s %s %u from %s %s",
              pcmk_is_set(call_options, st_opt_sync_call)? "" : "a",
              crm_element_value(message, F_STONITH_OPERATION),
              (is_reply? "reply" : "request"), id,
              ((client == NULL)? "peer" : "client"),
              ((client == NULL)? remote_peer : pcmk__client_name(client)));

    if (pcmk_is_set(call_options, st_opt_sync_call)) {
        CRM_ASSERT(client == NULL || client->request_id == id);
    }

    if (is_reply) {
        handle_reply(client, message, remote_peer);
    } else {
        pcmk__request_t request = {
            .ipc_client     = client,
            .ipc_id         = id,
            .ipc_flags      = flags,
            .peer           = remote_peer,
            .xml            = message,
            .call_options   = call_options,
            .result         = PCMK__UNKNOWN_RESULT,
        };

        request.op = crm_element_value_copy(request.xml, F_STONITH_OPERATION);
        CRM_CHECK(request.op != NULL, return);

        if (pcmk_is_set(request.call_options, st_opt_sync_call)) {
            pcmk__set_request_flags(&request, pcmk__request_sync);
        }

        handle_request(&request);
        pcmk__reset_request(&request);
    }
}<|MERGE_RESOLUTION|>--- conflicted
+++ resolved
@@ -3354,13 +3354,8 @@
                          PCMK_EXEC_INVALID,
                          "Unprivileged users must delete level via CIB");
     }
-<<<<<<< HEAD
     fenced_send_level_notification(op, &request->result, desc);
     free(desc);
-=======
-    fenced_send_level_notification(op, &request->result, device_id);
-    free(device_id);
->>>>>>> ea9bebf6
     return fenced_construct_reply(request->xml, NULL, &request->result);
 }
 
