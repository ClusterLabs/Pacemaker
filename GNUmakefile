--- conflicted
+++ resolved
@@ -464,7 +464,6 @@
 	  --source-base=lib/gnu --lgpl=2 --no-vc-files --no-conditional-dependencies \
 	  $(GNU_MODS_AVOID:%=--avoid %) --import $(GNU_MODS)
 
-<<<<<<< HEAD
 ## Coverage/profiling
 
 .PHONY: coverage
@@ -478,8 +477,5 @@
 	-rm -f coverage.html
 	-find . \( -name "*.gcno" -o -name "*.gcda" \) -exec rm -f \{\} \;
 
-ancillary-clean: spec-clean srpm-clean mock-clean coverity-clean coverage-clean
-=======
-ancillary-clean: rpm-clean mock-clean coverity-clean
->>>>>>> b7762381
+ancillary-clean: rpm-clean mock-clean coverity-clean coverage-clean
 	-rm -f $(TARFILE)