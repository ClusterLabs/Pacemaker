%global gname haclient
%global uname hacluster
%global pcmk_docdir %{_docdir}/%{name}

<<<<<<< HEAD
%global specversion 1
#global upstream_version tip
=======
%global specversion 4
#global upstream_version ee19d8e83c2a
>>>>>>> b2cf8cbc
%global upstream_prefix pacemaker

# Keep around for when/if required
#global alphatag %{upstream_version}.hg

%global pcmk_release %{?alphatag:0.}%{specversion}%{?alphatag:.%{alphatag}}%{?dist}

# Compatibility macros for distros (fedora) that don't provide Python macros by default
# Do this instead of trying to conditionally %include %{_rpmconfigdir}/macros.python
%{!?py_ver:    %{expand: %%global py_ver      %%(echo `python -c "import sys; print sys.version[:3]"`)}}
%{!?py_prefix: %{expand: %%global py_prefix   %%(echo `python -c "import sys; print sys.prefix"`)}}
%{!?py_libdir: %{expand: %%global py_libdir   %%{expand:%%%%{py_prefix}/lib/python%%%%{py_ver}}}}
%{!?py_sitedir: %{expand: %%global py_sitedir %%{expand:%%%%{py_libdir}/site-packages}}}

<<<<<<< HEAD
# Compatibility macro wrappers for legacy RPM versions that do not support conditional builds
=======
# Compatibility macro wrappers for legacy RPM versions that do not
# support conditional builds
>>>>>>> b2cf8cbc
%{!?bcond_without: %{expand: %%global bcond_without() %%{expand:%%%%{!?_without_%%{1}:%%%%global with_%%{1} 1}}}}
%{!?bcond_with:    %{expand: %%global bcond_with()    %%{expand:%%%%{?_with_%%{1}:%%%%global with_%%{1} 1}}}}
%{!?with:          %{expand: %%global with()          %%{expand:%%%%{?with_%%{1}:1}%%%%{!?with_%%{1}:0}}}}
%{!?without:       %{expand: %%global without()       %%{expand:%%%%{?with_%%{1}:0}%%%%{!?with_%%{1}:1}}}}

# Conditionals
# Invoke "rpmbuild --without <feature>" or "rpmbuild --with <feature>"
# to disable or enable specific features

# Supported cluster stacks, must support at least one
%bcond_without ais
%bcond_without heartbeat

# ESMTP is not available in RHEL, only in EPEL. Allow people to build
# the RPM without ESMTP in case they choose not to use EPEL packages
%bcond_without esmtp
# SNMP trap support only works with Net-SNMP 5.4 and above
%bcond_without snmp

# We generate some docs using Publican, but its not available everywhere
%bcond_without publican

Name:		pacemaker
Summary:	Scalable High-Availability cluster resource manager
Version:	1.1.1
Release:	%{pcmk_release}
License:	GPLv2+ and LGPLv2+
Url:		http://www.clusterlabs.org
Group:		System Environment/Daemons
Source0:	pacemaker.tar.bz2
BuildRoot:	%(mktemp -ud %{_tmppath}/%{name}-%{version}-%{release}-XXXXXX)
AutoReqProv:	on
Requires(pre):	cluster-glue
Requires:	resource-agents
Requires:	python >= 2.4
Conflicts:      heartbeat < 2.99

%if 0%{?fedora} || 0%{?centos} > 4 || 0%{?rhel} > 4
Requires:       perl(:MODULE_COMPAT_%(eval "`%{__perl} -V:version`"; echo $version))
BuildRequires:  help2man libtool-ltdl-devel
%endif

%if 0%{?suse_version}
# net-snmp-devel on SLES10 does not suck in tcpd-devel automatically
BuildRequires:  help2man tcpd-devel
%endif

# Required for core functionality
BuildRequires:  automake autoconf libtool pkgconfig python
BuildRequires:	glib2-devel cluster-glue-libs-devel libxml2-devel libxslt-devel 
BuildRequires:	pkgconfig python-devel gcc-c++ bzip2-devel gnutls-devel pam-devel

# Enables optional functionality
BuildRequires:	ncurses-devel openssl-devel lm_sensors-devel libselinux-devel

%if %{with esmtp}
BuildRequires:	libesmtp-devel
Requires:	libesmtp
%endif

%if %{with snmp}
BuildRequires:	net-snmp-devel >= 5.4
Requires:	net-snmp >= 5.4
%endif

%if %{with ais}
BuildRequires:	corosynclib-devel
Requires:	corosync
%endif

%if %{with heartbeat}
BuildRequires:	heartbeat-devel heartbeat-libs
Requires:	heartbeat >= 3.0.0
%endif

%if %{with publican}
BuildRequires:	publican
%endif

%description
Pacemaker is an advanced, scalable High-Availability cluster resource
manager for Linux-HA (Heartbeat) and/or OpenAIS.

It supports "n-node" clusters with significant capabilities for
managing resources and dependencies.

It will run scripts at initialization, when machines go up or down,
when related resources fail and can be configured to periodically check
resource health.

Available rpmbuild rebuild options:
<<<<<<< HEAD
  --without : heartbeat ais esmtp publican
=======
  --without : heartbeat ais esmtp snmp
>>>>>>> b2cf8cbc

%package -n pacemaker-libs
License:	GPLv2+ and LGPLv2+
Summary:	Libraries used by the Pacemaker cluster resource manager and its clients
Group:		System Environment/Daemons
Requires:	%{name} = %{version}-%{release}

%description -n pacemaker-libs
Pacemaker is an advanced, scalable High-Availability cluster resource
manager for Linux-HA (Heartbeat) and/or OpenAIS.

It supports "n-node" clusters with significant capabilities for
managing resources and dependencies.

It will run scripts at initialization, when machines go up or down,
when related resources fail and can be configured to periodically check
resource health.

%package -n pacemaker-libs-devel 
License:	GPLv2+ and LGPLv2+
Summary:	Pacemaker development package
Group:		Development/Libraries
Requires:	%{name}-libs = %{version}-%{release}
Requires:	cluster-glue-libs-devel
Obsoletes:      libpacemaker3
%if %{with ais}
Requires:	corosynclib-devel
%endif
%if %{with heartbeat}
Requires:	heartbeat-devel
%endif

%description -n pacemaker-libs-devel
Headers and shared libraries for developing tools for Pacemaker.

Pacemaker is an advanced, scalable High-Availability cluster resource
manager for Linux-HA (Heartbeat) and/or OpenAIS.

It supports "n-node" clusters with significant capabilities for
managing resources and dependencies.

It will run scripts at initialization, when machines go up or down,
when related resources fail and can be configured to periodically check
resource health.

%package	cts
License:	GPLv2+ and LGPLv2+
Summary:	Test framework for cluster-related technologies like Pacemaker
Group:		System Environment/Daemons
Requires:	python

%description	cts
Test framework for cluster-related technologies like Pacemaker

%package	doc
License:	GPLv2+ and LGPLv2+
Summary:	Documentation for Pacemaker
Group:		Documentation

%description	doc
Documentation for Pacemaker.

Pacemaker is an advanced, scalable High-Availability cluster resource
manager for Linux-HA (Heartbeat) and/or OpenAIS.

It supports "n-node" clusters with significant capabilities for
managing resources and dependencies.

It will run scripts at initialization, when machines go up or down,
when related resources fail and can be configured to periodically check
resource health.

%prep
%setup -q -n %{upstream_prefix}%{?upstream_version}

%build
./autogen.sh

# RHEL <= 5 does not support --docdir
docdir=%{pcmk_docdir} %{configure} \
	%{?_without_heartbeat} \
	%{?_without_ais} \
	%{?_without_esmtp} \
	%{?_without_snmp} \
	--localstatedir=%{_var} \
	--enable-fatal-warnings=no
make %{_smp_mflags} docdir=%{pcmk_docdir}

%install
rm -rf %{buildroot}
make DESTDIR=%{buildroot} docdir=%{pcmk_docdir} install

# Scripts that should be executable
chmod a+x %{buildroot}%{_libdir}/heartbeat/hb2openais-helper.py
chmod a+x %{buildroot}%{_datadir}/pacemaker/tests/cts/CTSlab.py
chmod a+x %{buildroot}%{_datadir}/pacemaker/tests/cts/OCFIPraTest.py
chmod a+x %{buildroot}%{_datadir}/pacemaker/tests/cts/extracttests.py

# These are not actually scripts
find %{buildroot} -name '*.xml' -type f -print0 | xargs -0 chmod a-x
find %{buildroot} -name '*.xsl' -type f -print0 | xargs -0 chmod a-x
find %{buildroot} -name '*.rng' -type f -print0 | xargs -0 chmod a-x
find %{buildroot} -name '*.dtd' -type f -print0 | xargs -0 chmod a-x
 
# Dont package static libs
find %{buildroot} -name '*.a' -type f -print0 | xargs -0 rm -f
find %{buildroot} -name '*.la' -type f -print0 | xargs -0 rm -f
<<<<<<< HEAD
=======
find %{buildroot} -name '*.pyc' -type f -print0 | xargs -0 rm -f
find %{buildroot} -name '*.pyo' -type f -print0 | xargs -0 rm -f
>>>>>>> b2cf8cbc

# Do not package these either
rm -f %{buildroot}/%{_libdir}/heartbeat/crm_primitive.*
rm -f %{buildroot}/%{_libdir}/heartbeat/atest
rm -f %{buildroot}/%{_libdir}/service_crm.so

%clean
rm -rf %{buildroot}

%post -n pacemaker-libs -p /sbin/ldconfig

%postun -n pacemaker-libs -p /sbin/ldconfig

%files
###########################################################
%defattr(-,root,root)

%exclude %{_datadir}/pacemaker/tests
%{_datadir}/pacemaker
%{_datadir}/snmp/mibs/PCMK-MIB.txt
%{_libdir}/heartbeat/*
%{_sbindir}/cibadmin
%{_sbindir}/crm_attribute
%{_sbindir}/crm_diff
%{_sbindir}/crm_failcount
%{_sbindir}/crm_master
%{_sbindir}/crm_mon
%{_sbindir}/crm
%{_sbindir}/crm_resource
%{_sbindir}/crm_standby
%{_sbindir}/crm_verify
%{_sbindir}/crmadmin
%{_sbindir}/iso8601
%{_sbindir}/attrd_updater
%{_sbindir}/ptest
%{_sbindir}/crm_shadow
%{_sbindir}/cibpipe
%{_sbindir}/crm_node
%{_sbindir}/crm_simulate
%{_sbindir}/fence_legacy
%{_sbindir}/stonith_admin
%{py_sitedir}/crm

%if %{with heartbeat}
%{_sbindir}/crm_uuid
%else
%exclude %{_sbindir}/crm_uuid
%endif

# Packaged elsewhere
%exclude %{pcmk_docdir}/AUTHORS
%exclude %{pcmk_docdir}/COPYING
%exclude %{pcmk_docdir}/COPYING.LIB

%doc COPYING
%doc AUTHORS

%dir %attr (750, %{uname}, %{gname}) %{_var}/lib/heartbeat/crm
%dir %attr (750, %{uname}, %{gname}) %{_var}/lib/pengine
%dir %attr (750, %{uname}, %{gname}) %{_var}/run/crm
%dir /usr/lib/ocf
%dir /usr/lib/ocf/resource.d
/usr/lib/ocf/resource.d/pacemaker
%if %{with ais}
%{_libexecdir}/lcrso/pacemaker.lcrso
%endif

%files -n pacemaker-libs
%defattr(-,root,root)
%{_libdir}/libcib.so.*
%{_libdir}/libcrmcommon.so.*
%{_libdir}/libcrmcluster.so.*
%{_libdir}/libpe_status.so.*
%{_libdir}/libpe_rules.so.*
%{_libdir}/libpengine.so.*
%{_libdir}/libtransitioner.so.*
%{_libdir}/libstonithd.so.*
%doc COPYING.LIB
%doc AUTHORS

%files doc
%doc %{_mandir}/man8/*.8*
%doc %{pcmk_docdir}/crm_cli.txt
%doc %{pcmk_docdir}/crm_fencing.txt
%doc %{pcmk_docdir}/README.hb2openais
%if %{with publican}
%doc %{pcmk_docdir}/index.html
%doc %{pcmk_docdir}/Pacemaker_Explained
%endif

%files cts
%{py_sitedir}/cts
%{_datadir}/pacemaker/tests/cts
%doc COPYING.LIB
%doc AUTHORS

%files -n pacemaker-libs-devel
%defattr(-,root,root)
%exclude %{_datadir}/pacemaker/tests/cts
%{_datadir}/pacemaker/tests
%{_includedir}/pacemaker
%{_libdir}/*.so
%doc COPYING.LIB
%doc AUTHORS

%changelog
<<<<<<< HEAD
* Tue Feb 16 2010 Andrew Beekhof <andrew@beekhof.net> - 1.1.1-1
- First public release of Pacemaker 1.1
- Package reference documentation in a doc subpackage
- Move cts into a subpackage so that it can be easily consumed by others
- Update source tarball to revision: 17d9cd4ee29f
  + New stonith daemon that supports global notifications
  + Service placement influenced by the physical resources
  + A new tool for simulating failures and the cluster’s to them
  + Ability to serialize an otherwise unrelated a set of resource actions (eg. Xen migrations)
=======
* Wed Feb 10 2010 Andrew Beekhof <andrew@beekhof.net> - 1.0.7-4
- Rebuild for heartbeat 3.0.2-2

* Wed Feb 10 2010 Andrew Beekhof <andrew@beekhof.net> - 1.0.7-3
- Rebuild for cluster-glue 1.0.3
>>>>>>> b2cf8cbc

* Tue Jan 19 2010 Andrew Beekhof <andrew@beekhof.net> - 1.0.7-2
- Rebuild for corosync 1.2.0

* Mon Jan 18 2010 Andrew Beekhof <andrew@beekhof.net> - 1.0.7-1
- Update source tarball to revision: 2eed906f43e9 (stable-1.0) tip
- Statistics:
      Changesets:      193
      Diff:            220 files changed, 15933 insertions(+), 8782 deletions(-)
- Changes since 1.0.5-4
  + High: PE: Bug 2213 - Ensure groups process location constraints so that clone-node-max works for cloned groups
  + High: PE: Bug lf#2153 - non-clones should not restart when clones stop/start on other nodes
  + High: PE: Bug lf#2209 - Clone ordering should be able to prevent startup of dependant clones
  + High: PE: Bug lf#2216 - Correctly identify the state of anonymous clones when deciding when to probe
  + High: PE: Bug lf#2225 - Operations that require fencing should wait for 'stonith_complete' not 'all_stopped'.
  + High: PE: Bug lf#2225 - Prevent clone peers from stopping while another is instance is (potentially) being fenced
  + High: PE: Correctly anti-colocate with a group
  + High: PE: Correctly unpack ordering constraints for resource sets to avoid graph loops
  + High: Tools: crm: load help from crm_cli.txt
  + High: Tools: crm: resource sets (bnc#550923)
  + High: Tools: crm: support for comments (LF 2221)
  + High: Tools: crm: support for description attribute in resources/operations (bnc#548690)
  + High: Tools: hb2openais: add EVMS2 CSM processing (and other changes) (bnc#548093)
  + High: Tools: hb2openais: do not allow empty rules, clones, or groups (LF 2215)
  + High: Tools: hb2openais: refuse to convert pure EVMS volumes
  + High: cib: Ensure the loop for login message terminates
  + High: cib: Finally fix reliability of receiving large messages over remote plaintext connections
  + High: cib: Fix remote notifications
  + High: cib: For remote connections, default to CRM_DAEMON_USER since thats the only one that the cib can validate the password for using PAM
  + High: cib: Remote plaintext - Retry sending parts of the message that did not fit the first time
  + High: crmd: Ensure batch-limit is correctly enforced
  + High: crmd: Ensure we have the latest status after a transition abort
  + High (bnc#547579,547582): Tools: crm: status section editing support
  + High: shell: Add allow-migrate as allowed meta-attribute (bnc#539968)
  + Medium: Build: Do not automatically add -L/lib, it could cause 64-bit arches to break
  + Medium: PE: Bug lf#2206 - rsc_order constraints always use score at the top level
  + Medium: PE: Only complain about target-role=master for non m/s resources
  + Medium: PE: Prevent non-multistate resources from being promoted through target-role
  + Medium: PE: Provide a default action for resource-set ordering
  + Medium: PE: Silently fix requires=fencing for stonith resources so that it can be set in op_defaults
  + Medium: Tools: Bug lf#2286 - Allow the shell to accept template parameters on the command line
  + Medium: Tools: Bug lf#2307 - Provide a way to determin the nodeid of past cluster members
  + Medium: Tools: crm: add update method to template apply (LF 2289)
  + Medium: Tools: crm: direct RA interface for ocf class resource agents (LF 2270)
  + Medium: Tools: crm: direct RA interface for stonith class resource agents (LF 2270)
  + Medium: Tools: crm: do not add score which does not exist
  + Medium: Tools: crm: do not consider warnings as errors (LF 2274)
  + Medium: Tools: crm: do not remove sets which contain id-ref attribute (LF 2304)
  + Medium: Tools: crm: drop empty attributes elements
  + Medium: Tools: crm: exclude locations when testing for pathological constraints (LF 2300)
  + Medium: Tools: crm: fix exit code on single shot commands
  + Medium: Tools: crm: fix node delete (LF 2305)
  + Medium: Tools: crm: implement -F (--force) option
  + Medium: Tools: crm: rename status to cibstatus (LF 2236)
  + Medium: Tools: crm: revisit configure commit
  + Medium: Tools: crm: stay in crm if user specified level only (LF 2286)
  + Medium: Tools: crm: verify changes on exit from the configure level
  + Medium: ais: Some clients such as gfs_controld want a cluster name, allow one to be specified in corosync.conf
  + Medium: cib: Clean up logic for receiving remote messages
  + Medium: cib: Create valid notification control messages
  + Medium: cib: Indicate where the remote connection came from
  + Medium: cib: Send password prompt to stderr so that stdout can be redirected
  + Medium: cts: Fix rsh handling when stdout is not required
  + Medium: doc: Fill in the section on removing a node from an AIS-based cluster
  + Medium: doc: Update the docs to reflect the 0.6/1.0 rolling upgrade problem
  + Medium: doc: Use Publican for docbook based documentation
  + Medium: fencing: stonithd: add metadata for stonithd instance attributes (and support in the shell)
  + Medium: fencing: stonithd: ignore case when comparing host names (LF 2292)
  + Medium: tools: Make crm_mon functional with remote connections
  + Medium: xml: Add stopped as a supported role for operations
  + Medium: xml: Bug bnc#552713 - Treat node unames as text fields not IDs
  + Medium: xml: Bug lf#2215 - Create an always-true expression for empty rules when upgrading from 0.6

* Thu Oct 29 2009 Andrew Beekhof <andrew@beekhof.net> - 1.0.5-4
- Include the fixes from CoroSync integration testing
- Move the resource templates - they are not documentation
- Ensure documentation is placed in a standard location
- Exclude documentation that is included elsewhere in the package

- Update the tarball from upstream to version ee19d8e83c2a
  + High: cib: Correctly clean up when both plaintext and tls remote ports are requested
  + High: PE: Bug bnc#515172 - Provide better defaults for lt(e) and gt(e) comparisions
  + High: PE: Bug lf#2197 - Allow master instances placemaker to be influenced by colocation constraints
  + High: PE: Make sure promote/demote pseudo actions are created correctly
  + High: PE: Prevent target-role from promoting more than master-max instances
  + High: ais: Bug lf#2199 - Prevent expected-quorum-votes from being populated with garbage
  + High: ais: Prevent deadlock - dont try to release IPC message if the connection failed
  + High: cib: For validation errors, send back the full CIB so the client can display the errors
  + High: cib: Prevent use-after-free for remote plaintext connections
  + High: crmd: Bug lf#2201 - Prevent use-of-NULL when running heartbeat

* Wed Oct 13 2009 Andrew Beekhof <andrew@beekhof.net> - 1.0.5-3
- Update the tarball from upstream to version 38cd629e5c3c
  + High: Core: Bug lf#2169 - Allow dtd/schema validation to be disabled
  + High: PE: Bug lf#2106 - Not all anonymous clone children are restarted after configuration change
  + High: PE: Bug lf#2170 - stop-all-resources option had no effect
  + High: PE: Bug lf#2171 - Prevent groups from starting if they depend on a complex resource which can not
  + High: PE: Disable resource management if stonith-enabled=true and no stonith resources are defined
  + High: PE: do not include master score if it would prevent allocation
  + High: ais: Avoid excessive load by checking for dead children every 1s (instead of 100ms)
  + High: ais: Bug rh#525589 - Prevent shutdown deadlocks when running on CoroSync
  + High: ais: Gracefully handle changes to the AIS nodeid
  + High: crmd: Bug bnc#527530 - Wait for the transition to complete before leaving S_TRANSITION_ENGINE
  + High: crmd: Prevent use-after-free with LOG_DEBUG_3
  + Medium: xml: Mask the "symmetrical" attribute on rsc_colocation constraints (bnc#540672)
  + Medium (bnc#520707): Tools: crm: new templates ocfs2 and clvm
  + Medium: Build: Invert the disable ais/heartbeat logic so that --without (ais|heartbeat) is available to rpmbuild
  + Medium: PE: Bug lf#2178 - Indicate unmanaged clones
  + Medium: PE: Bug lf#2180 - Include node information for all failed ops
  + Medium: PE: Bug lf#2189 - Incorrect error message when unpacking simple ordering constraint
  + Medium: PE: Correctly log resources that would like to start but can not
  + Medium: PE: Stop ptest from logging to syslog
  + Medium: ais: Include version details in plugin name
  + Medium: crmd: Requery the resource metadata after every start operation

* Fri Aug 21 2009 Tomas Mraz <tmraz@redhat.com> - 1.0.5-2.1
- rebuilt with new openssl

* Wed Aug 19 2009 Andrew Beekhof <andrew@beekhof.net> - 1.0.5-2
- Add versioned perl dependancy as specified by
    https://fedoraproject.org/wiki/Packaging/Perl#Packages_that_link_to_libperl
- No longer remove RPATH data, it prevents us finding libperl.so and no other
  libraries were being hardcoded
- Compile in support for heartbeat
- Conditionally add heartbeat-devel and corosynclib-devel to the -devel requirements 
  depending on which stacks are supported

* Mon Aug 17 2009 Andrew Beekhof <andrew@beekhof.net> - 1.0.5-1
- Add dependancy on resource-agents
- Use the version of the configure macro that supplies --prefix, --libdir, etc
- Update the tarball from upstream to version 462f1569a437 (Pacemaker 1.0.5 final)
  + High: Tools: crm_resource - Advertise --move instead of --migrate
  + Medium: Extra: New node connectivity RA that uses system ping and attrd_updater
  + Medium: crmd: Note that dc-deadtime can be used to mask the brokeness of some switches

* Tue Aug 11 2009 Ville Skyttä <ville.skytta@iki.fi> - 1.0.5-0.7.c9120a53a6ae.hg
- Use bzipped upstream tarball.

* Wed Jul  29 2009 Andrew Beekhof <andrew@beekhof.net> - 1.0.5-0.6.c9120a53a6ae.hg
- Add back missing build auto* dependancies
- Minor cleanups to the install directive

* Tue Jul  28 2009 Andrew Beekhof <andrew@beekhof.net> - 1.0.5-0.5.c9120a53a6ae.hg
- Add a leading zero to the revision when alphatag is used

* Tue Jul  28 2009 Andrew Beekhof <andrew@beekhof.net> - 1.0.5-0.4.c9120a53a6ae.hg
- Incorporate the feedback from the cluster-glue review
- Realistically, the version is a 1.0.5 pre-release
- Use the global directive instead of define for variables
- Use the haclient/hacluster group/user instead of daemon
- Use the _configure macro
- Fix install dependancies

* Fri Jul  24 2009 Andrew Beekhof <andrew@beekhof.net> - 1.0.4-3
- Initial Fedora checkin
- Include an AUTHORS and license file in each package
- Change the library package name to pacemaker-libs to be more 
  Fedora compliant
- Remove execute permissions from xml related files
- Reference the new cluster-glue devel package name
- Update the tarball from upstream to version c9120a53a6ae
  + High: PE: Only prevent migration if the clone dependancy is stopping/starting on the target node
  + High: PE: Bug 2160 - Dont shuffle clones due to colocation
  + High: PE: New implementation of the resource migration (not stop/start) logic
  + Medium: Tools: crm_resource - Prevent use-of-NULL by requiring a resource name for the -A and -a options
  + Medium: PE: Prevent use-of-NULL in find_first_action()

* Tue Jul 14 2009 Andrew Beekhof <andrew@beekhof.net> - 1.0.4-2
- Reference authors from the project AUTHORS file instead of listing in description
- Change Source0 to reference the Mercurial repo
- Cleaned up the summaries and descriptions
- Incorporate the results of Fedora package self-review

* Thu Jun 04 2009 Andrew Beekhof <abeekhof@suse.de> - 1.0.4-1
- Update source tarball to revision: 1d87d3e0fc7f (stable-1.0)
- Statistics:
    Changesets:      209
    Diff:            266 files changed, 12010 insertions(+), 8276 deletions(-)
- Changes since Pacemaker-1.0.3
  + High (bnc#488291): ais: do not rely on byte endianness on ptr cast
  + High (bnc#507255): Tools: crm: delete rsc/op_defaults (these meta_attributes are killing me)
  + High (bnc#507255): Tools: crm: import properly rsc/op_defaults
  + High (LF 2114): Tools: crm: add support for operation instance attributes
  + High: ais: Bug lf#2126 - Messages replies cannot be routed to transient clients
  + High: ais: Fix compilation for the latest Corosync API (v1719)
  + High: attrd: Do not perform all updates as complete refreshes
  + High: cib: Fix huge memory leak affecting heartbeat-based clusters
  + High: Core: Allow xpath queries to match attributes
  + High: Core: Generate the help text directly from a tool options struct
  + High: Core: Handle differences in 0.6 messaging format
  + High: crmd: Bug lf#2120 - All transient node attribute updates need to go via attrd
  + High: crmd: Correctly calculate how long an FSA action took to avoid spamming the logs with errors
  + High: crmd: Fix another large memory leak affecting Heartbeat based clusters
  + High: lha: Restore compatability with older versions
  + High: PE: Bug bnc#495687 - Filesystem is not notified of successful STONITH under some conditions
  + High: PE: Make running a cluster with STONITH enabled but no STONITH resources an error and provide details on resolutions
  + High: PE: Prevent use-ofNULL when using resource ordering sets
  + High: PE: Provide inter-notification ordering guarantees
  + High: PE: Rewrite the notification code to be understanable and extendable
  + High: Tools: attrd - Prevent race condition resulting in the cluster forgetting the node wishes to shut down
  + High: Tools: crm: regression tests
  + High: Tools: crm_mon - Fix smtp notifications
  + High: Tools: crm_resource - Repair the ability to query meta attributes
  + Low Build: Bug lf#2105 - Debian package should contain pacemaker doc and crm templates
  + Medium (bnc#507255): Tools: crm: handle empty rsc/op_defaults properly
  + Medium (bnc#507255): Tools: crm: use the right obj_type when creating objects from xml nodes
  + Medium (LF 2107): Tools: crm: revisit exit codes in configure
  + Medium: cib: Do not bother validating updates that only affect the status section
  + Medium: Core: Include supported stacks in version information
  + Medium: crmd: Record in the CIB, the cluster infrastructure being used
  + Medium: cts: Do not combine crm_standby arguments - the wrapper ca not process them
  + Medium: cts: Fix the CIBAusdit class
  + Medium: Extra: Refresh showscores script from Dominik
  + Medium: PE: Build a statically linked version of ptest
  + Medium: PE: Correctly log the actions for resources that are being recovered
  + Medium: PE: Correctly log the occurance of promotion events
  + Medium: PE: Implememt node health based on a patch from Mark Hamzy
  + Medium: Tools: Add examples to help text outputs
  + Medium: Tools: crm: catch syntax errors for configure load
  + Medium: Tools: crm: implement erasing nodes in configure erase
  + Medium: Tools: crm: work with parents only when managing xml objects
  + Medium: Tools: crm_mon - Add option to run custom notification program on resource operations (Patch by Dominik Klein)
  + Medium: Tools: crm_resource - Allow --cleanup to function on complex resources and cluster-wide
  + Medium: Tools: haresource2cib.py - Patch from horms to fix conversion error
  + Medium: Tools: Include stack information in crm_mon output
  + Medium: Tools: Two new options (--stack,--constraints) to crm_resource for querying how a resource is configured

* Wed Apr 08 2009 Andrew Beekhof <abeekhof@suse.de> - 1.0.3-1
- Update source tarball to revision: b133b3f19797 (stable-1.0) tip
- Statistics:
    Changesets:      383
    Diff:            329 files changed, 15471 insertions(+), 15119 deletions(-)
- Changes since Pacemaker-1.0.2
  + Added tag SLE11-HAE-GMC for changeset 9196be9830c2
  + High: ais plugin: Fix quorum calculation (bnc#487003)
  + High: ais: Another memory fix leak in error path
  + High: ais: Bug bnc#482847, bnc#482905 - Force a clean exit of OpenAIS once Pacemaker has finished unloading
  + High: ais: Bug bnc#486858 - Fix update_member() to prevent spamming clients with membership events containing no changes
  + High: ais: Centralize all quorum calculations in the ais plugin and allow expected votes to be configured int he cib
  + High: ais: Correctly handle a return value of zero from openais_dispatch_recv()
  + High: ais: Disable logging to a file
  + High: ais: Fix memory leak in error path
  + High: ais: IPC messages are only in scope until a response is sent
  + High: All signal handlers used with CL_SIGNAL() need to be as minimal as possible
  + High: cib: Bug bnc#482885 - Simplify CIB disk-writes to prevent data loss.  Required a change to the backup filename format
  + High: cib: crmd: Revert part of 9782ab035003.  Complex shutdown routines need G_main_add_SignalHandler to avoid race coditions
  + High: crm: Avoid infinite loop during crm configure edit (bnc#480327)
  + High: crmd: Avoid a race condition by waiting for the attrd update to trigger a transition automatically
  + High: crmd: Bug bnc#480977 - Prevent extra, partial, shutdown when a node restarts too quickly
  + High: crmd: Bug bnc#480977 - Prevent extra, partial, shutdown when a node restarts too quickly (verified)
  + High: crmd: Bug bnc#489063 - Ensure the DC is always unset after we 'loose' an election
  + High: crmd: Bug BSC#479543 - Correctly find the migration source for timed out migrate_from actions
  + High: crmd: Call crm_peer_init() before we start the FSA - prevents a race condition when used with Heartbeat
  + High: crmd: Erasing the status section should not be forced to the local node
  + High: crmd: Fix memory leak in cib notication processing code
  + High: crmd: Fix memory leak in transition graph processing
  + High: crmd: Fix memory leaks found by valgrind
  + High: crmd: More memory leaks fixes found by valgrind
  + High: fencing: stonithd: is_heartbeat_cluster is a no-no if there is no heartbeat support
  + High: PE: Bug bnc#466788 - Exclude nodes that can not run resources
  + High: PE: Bug bnc#466788 - Make colocation based on node attributes work
  + High: PE: Bug BNC#478687 - Do not crash when clone-max is 0
  + High: PE: Bug bnc#488721 - Fix id-ref expansion for clones, the doc-root for clone children is not the cib root
  + High: PE: Bug bnc#490418 - Correctly determine node state for nodes wishing to be terminated
  + High: PE: Bug LF#2087 - Correctly parse the state of anonymous clones that have multiple instances on a given node
  + High: PE: Bug lf#2089 - Meta attributes are not inherited by clone children
  + High: PE: Bug lf#2091 - Correctly restart modified resources that were found active by a probe
  + High: PE: Bug lf#2094 - Fix probe ordering for cloned groups
  + High: PE: Bug LF:2075 - Fix large pingd memory leaks
  + High: PE: Correctly attach orphaned clone children to their parent
  + High: PE: Correctly handle terminate node attributes that are set to the output from time()
  + High: PE: Ensure orphaned clone members are hooked up to the parent when clone-max=0
  + High: PE: Fix memory leak in LogActions
  + High: PE: Fix the determination of whether a group is active
  + High: PE: Look up the correct promotion preference for anonymous masters
  + High: PE: Simplify handling of start failures by changing the default migration-threshold to INFINITY
  + High: PE: The ordered option for clones no longer causes extra start/stop operations
  + High: RA: Bug bnc#490641 - Shut down dlm_controld with -TERM instead of -KILL
  + High: RA: pingd: Set default ping interval to 1 instead of 0 seconds
  + High: Resources: pingd - Correctly tell the ping daemon to shut down
  + High: Tools: Bug bnc#483365 - Ensure the command from cluster_test includes a value for --log-facility
  + High: Tools: cli: fix and improve delete command
  + High: Tools: crm: add and implement templates
  + High: Tools: crm: add support for command aliases and some common commands (i.e. cd,exit)
  + High: Tools: crm: create top configuration nodes if they are missing
  + High: Tools: crm: fix parsing attributes for rules (broken by the previous changeset)
  + High: Tools: crm: new ra set of commands
  + High: Tools: crm: resource agents information management
  + High: Tools: crm: rsc/op_defaults
  + High: Tools: crm: support for no value attribute in nvpairs
  + High: Tools: crm: the new configure monitor command
  + High: Tools: crm: the new configure node command
  + High: Tools: crm_mon - Prevent use-of-NULL when summarizing an orphan
  + High: Tools: hb2openais: create clvmd clone for respawn evmsd in ha.cf
  + High: Tools: hb2openais: fix a serious recursion bug in xml node processing
  + High: Tools: hb2openais: fix ocfs2 processing
  + High: Tools: pingd - prevent double free of getaddrinfo() output in error path
  + High: Tools: The default re-ping interval for pingd should be 1s not 1ms
  + Medium (bnc#479049): Tools: crm: add validation of resource type for the configure primitive command
  + Medium (bnc#479050): Tools: crm: add help for RA parameters in tab completion
  + Medium (bnc#479050): Tools: crm: add tab completion for primitive params/meta/op
  + Medium (bnc#479050): Tools: crm: reimplement cluster properties completion
  + Medium (bnc#486968): Tools: crm: listnodes function requires no parameters (do not mix completion with other stuff)
  + Medium: ais: Remove the ugly hack for dampening AIS membership changes
  + Medium: cib: Fix memory leaks by using mainloop_add_signal
  + Medium: cib: Move more logging to the debug level (was info)
  + Medium: cib: Overhaul the processing of synchronous replies
  + Medium: Core: Add library functions for instructing the cluster to terminate nodes
  + Medium: crmd: Add new expected-quorum-votes option
  + Medium: crmd: Allow up to 5 retires when an attrd update fails
  + Medium: crmd: Automatically detect and use new values for crm_config options
  + Medium: crmd: Bug bnc#490426 - Escalated shutdowns stall when there are pending resource operations
  + Medium: crmd: Clean up and optimize the DC election algorithm
  + Medium: crmd: Fix memory leak in shutdown
  + Medium: crmd: Fix memory leaks spotted by Valgrind
  + Medium: crmd: Ingore join messages from hosts other than our DC
  + Medium: crmd: Limit the scope of resource updates to the status section
  + Medium: crmd: Prevent the crmd from being respawned if its told to shut down when it did not ask to be
  + Medium: crmd: Re-check the election status after membership events
  + Medium: crmd: Send resource updates via the local CIB during elections
  + Medium: PE: Bug bnc#491441 - crm_mon does not display operations returning 'uninstalled' correctly
  + Medium: PE: Bug lf#2101 - For location constraints, role=Slave is equivalent to role=Started
  + Medium: PE: Clean up the API - removed ->children() and renamed ->find_child() to fine_rsc()
  + Medium: PE: Compress the display of healthy anonymous clones
  + Medium: PE: Correctly log the actions for resources that are being recovered
  + Medium: PE: Determin a promotion score for complex resources
  + Medium: PE: Ensure clones always have a value for globally-unique
  + Medium: PE: Prevent orphan clones from being allocated
  + Medium: RA: controld: Return proper exit code for stop op.
  + Medium: Tools: Bug bnc#482558 - Fix logging test in cluster_test
  + Medium: Tools: Bug bnc#482828 - Fix quoting in cluster_test logging setup
  + Medium: Tools: Bug bnc#482840 - Include directory path to CTSlab.py
  + Medium: Tools: crm: add more user input checks
  + Medium: Tools: crm: do not check resource status of we are working with a shadow
  + Medium: Tools: crm: fix id-refs and allow reference to top objects (i.e. primitive)
  + Medium: Tools: crm: ignore comments in the CIB
  + Medium: Tools: crm: multiple column output would not work with small lists
  + Medium: Tools: crm: refuse to delete running resources
  + Medium: Tools: crm: rudimentary if-else for templates
  + Medium: Tools: crm: Start/stop clones via target-role.
  + Medium: Tools: crm_mon - Compress the node status for healthy and offline nodes
  + Medium: Tools: crm_shadow - Return 0/cib_ok when --create-empty succeeds
  + Medium: Tools: crm_shadow - Support -e, the short form of --create-empty
  + Medium: Tools: Make attrd quieter
  + Medium: Tools: pingd - Avoid using various clplumbing functions as they seem to leak
  + Medium: Tools: Reduce pingd logging

* Mon Feb 16 2009 Andrew Beekhof <abeekhof@suse.de> - 1.0.2-1
- Update source tarball to revision: d232d19daeb9 (stable-1.0) tip
- Statistics:
    Changesets:      441
    Diff:            639 files changed, 20871 insertions(+), 21594 deletions(-)
- Changes since Pacemaker-1.0.1
  + High (bnc#450815): Tools: crm cli: do not generate id for the operations tag
  + High: ais: Add support for the new AIS IPC layer
  + High: ais: Always set header.error to the correct default: SA_AIS_OK
  + High: ais: Bug BNC#456243 - Ensure the membership cache always contains an entry for the local node
  + High: ais: Bug BNC:456208 - Prevent deadlocks by not logging in the child process before exec()
  + High: ais: By default, disable supprt for the WIP openais IPC patch
  + High: ais: Detect and handle situations where ais and the crm disagree on the node name
  + High: ais: Ensure crm_peer_seq is updated after a membership update
  + High: ais: Make sure all IPC header fields are set to sane defaults
  + High: ais: Repair and streamline service load now that whitetank startup functions correctly
  + High: build: create and install doc files
  + High: cib: Allow clients without mainloop to connect to the cib
  + High: cib: CID:18 - Fix use-of-NULL in cib_perform_op
  + High: cib: CID:18 - Repair errors introduced in b5a18704477b - Fix use-of-NULL in cib_perform_op
  + High: cib: Ensure diffs contain the correct values of admin_epoch
  + High: cib: Fix four moderately sized memory leaks detected by Valgrind
  + High: Core: CID:10 - Prevent indexing into an array of schemas with a negative value
  + High: Core: CID:13 - Fix memory leak in log_data_element
  + High: Core: CID:15 - Fix memory leak in crm_get_peer
  + High: Core: CID:6 - Fix use-of-NULL in copy_ha_msg_input
  + High: Core: Fix crash in the membership code preventing node shutdown
  + High: Core: Fix more memory leaks foudn by valgrind
  + High: Core: Prevent unterminated strings after decompression
  + High: crmd: Bug BNC:467995 - Delay marking STONITH operations complete until STONITH tells us so
  + High: crmd: Bug LF:1962 - Do not NACK peers because they are not (yet) in our membership.  Just ignore them.
  + High: crmd: Bug LF:2010 - Ensure fencing cib updates create the node_state entry if needed to preent re-fencing during cluster startup
  + High: crmd: Correctly handle reconnections to attrd
  + High: crmd: Ensure updates for lost migrate operations indicate which node it tried to migrating to
  + High: crmd: If there are no nodes to finalize, start an election.
  + High: crmd: If there are no nodes to welcome, start an election.
  + High: crmd: Prevent node attribute loss by detecting attrd disconnections immediately
  + High: crmd: Prevent node re-probe loops by ensuring manditory actions always complete
  + High: PE: Bug 2005 - Fix startup ordering of cloned stonith groups
  + High: PE: Bug 2006 - Correctly reprobe cloned groups
  + High: PE: Bug BNC:465484 - Fix the no-quorum-policy=suicide option
  + High: PE: Bug LF:1996 - Correctly process disabled monitor operations
  + High: PE: CID:19 - Fix use-of-NULL in determine_online_status
  + High: PE: Clones now default to globally-unique=false
  + High: PE: Correctly calculate the number of available nodes for the clone to use
  + High: PE: Only shoot online nodes with no-quorum-policy=suicide
  + High: PE: Prevent on-fail settings being ignored after a resource is successfully stopped
  + High: PE: Prevent use-of-NULL for failed migrate actions in process_rsc_state()
  + High: PE: Remove an optimization for the terminate node attribute that caused the cluster to block indefinitly
  + High: PE: Repar the ability to colocate based on node attributes other than uname
  + High: PE: Start the correct monitor operation for unmanaged masters
  + High: stonith: CID:3 - Fix another case of exceptionally poor error handling by the original stonith developers
  + High: stonith: CID:5 - Checking for NULL and then dereferencing it anyway is an interesting approach to error handling
  + High: stonithd: Sending IPC to the cluster is a privileged operation
  + High: stonithd: wrong checks for shmid (0 is a valid id)
  + High: Tools: attrd - Correctly determine when an attribute has stopped changing and should be committed to the CIB
  + High: Tools: Bug 2003 - pingd does not correctly detect failures when the interface is down
  + High: Tools: Bug 2003 - pingd does not correctly handle node-down events on multi-NIC systems
  + High: Tools: Bug 2021 - pingd does not detect sequence wrapping correctly, incorrectly reports nodes offline
  + High: Tools: Bug BNC:468066 - Do not use the result of uname() when its no longer in scope
  + High: Tools: Bug BNC:473265 - crm_resource -L dumps core
  + High: Tools: Bug LF:2001 - Transient node attributes should be set via attrd
  + High: Tools: Bug LF:2036 - crm_resource cannot set/get parameters for cloned resources
  + High: Tools: Bug LF:2046 - Node attribute updates are lost because attrd can take too long to start
  + High: Tools: Cause the correct clone instance to be failed with crm_resource -F
  + High: Tools: cluster_test - Allow the user to select a stack and fix CTS invocation
  + High: Tools: crm cli: allow rename only if the resource is stopped
  + High: Tools: crm cli: catch system errors on file operations
  + High: Tools: crm cli: completion for ids in configure
  + High: Tools: crm cli: drop '-rsc' from attributes for order constraint
  + High: Tools: crm cli: exit with an appropriate exit code
  + High: Tools: crm cli: fix wrong order of action and resource in order constraint
  + High: Tools: crm cli: fox wrong exit code
  + High: Tools: crm cli: improve handling of cib attributes
  + High: Tools: crm cli: new command: configure rename
  + High: Tools: crm cli: new command: configure upgrade
  + High: Tools: crm cli: new command: node delete
  + High: Tools: crm cli: prevent key errors on missing cib attributes
  + High: Tools: crm cli: print long help for help topics
  + High: Tools: crm cli: return on syntax error when parsing score
  + High: Tools: crm cli: rsc_location can be without nvpairs
  + High: Tools: crm cli: short node preference location constraint
  + High: Tools: crm cli: sometimes, on errors, level would change on single shot use
  + High: Tools: crm cli: syntax: drop a bunch of commas (remains of help tables conversion)
  + High: Tools: crm cli: verify user input for sanity
  + High: Tools: crm: find expressions within rules (do not always skip xml nodes due to used id)
  + High: Tools: crm_master should not define a set id now that attrd is used.  Defining one can break lookups
  + High: Tools: crm_mon Use the OID assigned to the project by IANA for SNMP traps
  + Medium (bnc#445622): Tools: crm cli: improve the node show command and drop node status
  + Medium (LF 2009): stonithd: improve timeouts for remote fencing
  + Medium: ais: Allow dead peers to be removed from membership calculations
  + Medium: ais: Pass node deletion events on to clients
  + Medium: ais: Sanitize ipc usage
  + Medium: ais: Supply the node uname in addtion to the id
  + Medium: Build: Clean up configure to ensure NON_FATAL_CFLAGS is consistent with CFLAGS (ie. includes -g)
  + Medium: Build: Install cluster_test
  + Medium: Build: Use more restrictive CFLAGS and fix the resulting errors
  + Medium: cib: CID:20 - Fix potential use-after-free in cib_native_signon
  + Medium: Core: Bug BNC:474727 - Set a maximum time to wait for IPC messages
  + Medium: Core: CID:12 - Fix memory leak in decode_transition_magic error path
  + Medium: Core: CID:14 - Fix memory leak in calculate_xml_digest error path
  + Medium: Core: CID:16 - Fix memory leak in date_to_string error path
  + Medium: Core: Try to track down the cause of XML parsing errors
  + Medium: crmd: Bug BNC:472473 - Do not wait excessive amounts of time for lost actions
  + Medium: crmd: Bug BNC:472473 - Reduce the transition timeout to action_timeout+network_delay
  + Medium: crmd: Do not fast-track the processing of LRM refreshes when there are pending actions.
  + Medium: crmd: do_dc_join_filter_offer - Check the 'join' message is for the current instance before deciding to NACK peers
  + Medium: crmd: Find option values without having to do a config upgrade
  + Medium: crmd: Implement shutdown using a transient node attribute
  + Medium: crmd: Update the crmd options to use dashes instead of underscores
  + Medium: cts: Add 'cluster reattach' to the suite of automated regression tests
  + Medium: cts: cluster_test - Make some usability enhancements
  + Medium: CTS: cluster_test - suggest a valid port number
  + Medium: CTS: Fix python import order
  + Medium: cts: Implement an automated SplitBrain test
  + Medium: CTS: Remove references to deleted classes
  + Medium: Extra: Resources - Use HA_VARRUN instead of HA_RSCTMP for state files as Heartbeat removes HA_RSCTMP at startup
  + Medium: HB: Bug 1933 - Fake crmd_client_status_callback() calls because HB does not provide them for already running processes
  + Medium: PE: CID:17 - Fix memory leak in find_actions_by_task error path
  + Medium: PE: CID:7,8 - Prevent hypothetical use-of-NULL in LogActions
  + Medium: PE: Defer logging the actions performed on a resource until we have processed ordering constraints
  + Medium: PE: Remove the symmetrical attribute of colocation constraints
  + Medium: Resources: pingd - fix the meta defaults
  + Medium: Resources: Stateful - Add missing meta defaults
  + Medium: stonithd: exit if we the pid file cannot be locked
  + Medium: Tools: Allow attrd clients to specify the ID the attribute should be created with
  + Medium: Tools: attrd - Allow attribute updates to be performed from a hosts peer
  + Medium: Tools: Bug LF:1994 - Clean up crm_verify return codes
  + Medium: Tools: Change the pingd defaults to ping hosts once every second (instead of 5 times every 10 seconds)
  + Medium: Tools: cibmin - Detect resource operations with a view to providing email/snmp/cim notification
  + Medium: Tools: crm cli: add back symmetrical for order constraints
  + Medium: Tools: crm cli: generate role in location when converting from xml
  + Medium: Tools: crm cli: handle shlex exceptions
  + Medium: Tools: crm cli: keep order of help topics
  + Medium: Tools: crm cli: refine completion for ids in configure
  + Medium: Tools: crm cli: replace inf with INFINITY
  + Medium: Tools: crm cli: streamline cib load and parsing
  + Medium: Tools: crm cli: supply provider only for ocf class primitives
  + Medium: Tools: crm_mon - Add support for sending mail notifications of resource events
  + Medium: Tools: crm_mon - Include the DC version in status summary
  + Medium: Tools: crm_mon - Sanitize startup and option processing
  + Medium: Tools: crm_mon - switch to event-driven updates and add support for sending snmp traps
  + Medium: Tools: crm_shadow - Replace the --locate option with the saner --edit
  + Medium: Tools: hb2openais: do not remove Evmsd resources, but replace them with clvmd
  + Medium: Tools: hb2openais: replace crmadmin with crm_mon
  + Medium: Tools: hb2openais: replace the lsb class with ocf for o2cb
  + Medium: Tools: hb2openais: reuse code
  + Medium: Tools: LF:2029 - Display an error if crm_resource is used to reset the operation history of non-primitive resources
  + Medium: Tools: Make pingd resilient to attrd failures
  + Medium: Tools: pingd - fix the command line switches
  + Medium: Tools: Rename ccm_tool to crm_node

* Tue Nov 18 2008 Andrew Beekhof <abeekhof@suse.de> - 1.0.1-1
- Update source tarball to revision: 6fc5ce8302ab (stable-1.0) tip
- Statistics:
    Changesets:      170
    Diff:            816 files changed, 7633 insertions(+), 6286 deletions(-)
- Changes since Pacemaker-1.0.1
  + High: ais: Allow the crmd to get callbacks whenever a node state changes
  + High: ais: Create an option for starting the mgmtd daemon automatically
  + High: ais: Ensure HA_RSCTMP exists for use by resource agents
  + High: ais: Hook up the openais.conf config logging options
  + High: ais: Zero out the PID of disconnecting clients
  + High: cib: Ensure global updates cause a disk write when appropriate
  + High: Core: Add an extra snaity check to getXpathResults() to prevent segfaults
  + High: Core: Do not redefine __FUNCTION__ unnecessarily
  + High: Core: Repair the ability to have comments in the configuration
  + High: crmd: Bug:1975 - crmd should wait indefinitely for stonith operations to complete
  + High: crmd: Ensure PE processing does not occur for all error cases in do_pe_invoke_callback
  + High: crmd: Requests to the CIB should cause any prior PE calculations to be ignored
  + High: heartbeat: Wait for membership 'up' events before removing stale node status data
  + High: PE: Bug LF:1988 - Ensure recurring operations always have the correct target-rc set
  + High: PE: Bug LF:1988 - For unmanaged resources we need to skip the usual can_run_resources() checks
  + High: PE: Ensure the terminate node attribute is handled correctly
  + High: PE: Fix optional colocation
  + High: PE: Improve up the detection of 'new' nodes joining the cluster
  + High: PE: Prevent assert failures in master_color() by ensuring unmanaged masters are always reallocated to their current location
  + High: Tools: crm cli: parser: return False on syntax error and None for comments
  + High: Tools: crm cli: unify template and edit commands
  + High: Tools: crm_shadow - Show more line number information after validation failures
  + High: Tools: hb2openais: add option to upgrade the CIB to v3.0
  + High: Tools: hb2openais: add U option to getopts and update usage
  + High: Tools: hb2openais: backup improved and multiple fixes
  + High: Tools: hb2openais: fix class/provider reversal
  + High: Tools: hb2openais: fix testing
  + High: Tools: hb2openais: move the CIB update to the end
  + High: Tools: hb2openais: update logging and set logfile appropriately
  + High: Tools: LF:1969 - Attrd never sets any properties in the cib
  + High: Tools: Make attrd functional on OpenAIS
  + Medium: ais: Hook up the options for specifying the expected number of nodes and total quorum votes
  + Medium: ais: Look for pacemaker options inside the service block with 'name: pacemaker' instead of creating an addtional configuration block
  + Medium: ais: Provide better feedback when nodes change nodeids (in openais.conf)
  + Medium: cib: Always store cib contents on disk with num_updates=0
  + Medium: cib: Ensure remote access ports are cleaned up on shutdown
  + Medium: crmd: Detect deleted resource operations automatically
  + Medium: crmd: Erase a nodes resource operations and transient attributes after a successful STONITH
  + Medium: crmd: Find a more appropriate place to update quorum and refresh attrd attributes
  + Medium: crmd: Fix the handling of unexpected PE exits to ensure the current CIB is stored
  + Medium: crmd: Fix the recording of pending operations in the CIB
  + Medium: crmd: Initiate an attrd refresh _after_ the status section has been fully repopulated
  + Medium: crmd: Only the DC should update quorum in an openais cluster
  + Medium: Ensure meta attributes are used consistantly
  + Medium: PE: Allow group and clone level resource attributes
  + Medium: PE: Bug N:437719 - Ensure scores from colocated resources count when allocating groups
  + Medium: PE: Prevent lsb scripts from being used in globally unique clones
  + Medium: PE: Make a best-effort guess at a migration threshold for people with 0.6 configs
  + Medium: Resources: controld - ensure we are part of a clone with globally_unique=false
  + Medium: Tools: attrd - Automatically refresh all attributes after a CIB replace operation
  + Medium: Tools: Bug LF:1985 - crm_mon - Correctly process failed cib queries to allow reconnection after cluster restarts
  + Medium: Tools: Bug LF:1987 - crm_verify incorrectly warns of configuration upgrades for the most recent version
  + Medium: Tools: crm (bnc#441028): check for key error in attributes management
  + Medium: Tools: crm_mon - display the meaning of the operation rc code instead of the status
  + Medium: Tools: crm_mon - Fix the display of timing data
  + Medium: Tools: crm_verify - check that we are being asked to validate a complete config
  + Medium: xml: Relax the restriction on the contents of rsc_locaiton.node

* Thu Oct 16 2008 Andrew Beekhof <abeekhof@suse.de> - 1.0.0-1
- Update source tarball to revision: 388654dfef8f tip
- Statistics:
    Changesets:      261
    Diff:            3021 files changed, 244985 insertions(+), 111596 deletions(-)
- Changes since f805e1b30103
  + High: add the crm cli program
  + High: ais: Move the service id definition to a common location and make sure it is always used
  + High: build: rename hb2openais.sh to .in and replace paths with vars
  + High: cib: Implement --create for crm_shadow
  + High: cib: Remove dead files
  + High: Core: Allow the expected number of quorum votes to be configrable
  + High: Core: cl_malloc and friends were removed from Heartbeat
  + High: Core: Only call xmlCleanupParser() if we parsed anything.  Doing so unconditionally seems to cause a segfault
  + High: hb2openais.sh: improve pingd handling; several bugs fixed
  + High: hb2openais: fix clone creation; replace EVMS strings
  + High: new hb2openais.sh conversion script
  + High: PE: Bug LF:1950 - Ensure the current values for all notification variables are always set (even if empty)
  + High: PE: Bug LF:1955 - Ensure unmanaged masters are unconditionally repromoted to ensure they are monitored correctly.
  + High: PE: Bug LF:1955 - Fix another case of filtering causing unmanaged master failures
  + High: PE: Bug LF:1955 - Umanaged mode prevents master resources from being allocated correctly
  + High: PE: Bug N:420538 - Anit-colocation caused a positive node preference
  + High: PE: Correctly handle unmanaged resources to prevent them from being started elsewhere
  + High: PE: crm_resource - Fix the --migrate command
  + High: PE: MAke stonith-enabled default to true and warn if no STONITH resources are found
  + High: PE: Make sure orphaned clone children are created correctly
  + High: PE: Monitors for unmanaged resources do not need to wait for start/promote/demote actions to complete
  + High: stonithd (LF 1951): fix remote stonith operations
  + High: stonithd: fix handling of timeouts
  + High: stonithd: fix logic for stonith resource priorities
  + High: stonithd: implement the fence-timeout instance attribute
  + High: stonithd: initialize value before reading fence-timeout
  + High: stonithd: set timeouts for fencing ops to the timeout of the start op
  + High: stonithd: stonith rsc priorities (new feature)
  + High: Tools: Add hb2openais - a tool for upgrading a Heartbeat cluster to use OpenAIS instead
  + High: Tools: crm_verify - clean up the upgrade logic to prevent crash on invalid configurations
  + High: Tools: Make pingd functional on Linux
  + High: Update version numbers for 1.0 candidates
  + Medium: ais: Add support for a synchronous call to retrieve the nodes nodeid
  + Medium: ais: Use the agreed service number
  + Medium: Build: Reliably detect heartbeat libraries during configure
  + Medium: Build: Supply prototypes for libreplace functions when needed
  + Medium: Build: Teach configure how to find corosync
  + Medium: Core: Provide better feedback if Pacemaker is started by a stack it does not support
  + Medium: crmd: Avoid calling GHashTable functions with NULL
  + Medium: crmd: Delay raising I_ERROR when the PE exits until we have had a chance to save the current CIB
  + Medium: crmd: Hook up the stonith-timeout option to stonithd
  + Medium: crmd: Prevent potential use-of-NULL in global_timer_callback
  + Medium: crmd: Rationalize the logging of graph aborts
  + Medium: PE: Add a stonith_timeout option and remove new options that are better set in rsc_defaults
  + Medium: PE: Allow external entities to ask for a node to be shot by creating a terminate=true transient node attribute
  + Medium: PE: Bug LF:1950 - Notifications do not contain all documented resource state fields
  + Medium: PE: Bug N:417585 - Do not restart group children whos individual score drops below zero
  + Medium: PE: Detect clients that disconnect before receiving their reply
  + Medium: PE: Implement a true maintenance mode
  + Medium: PE: Implement on-fail=standby for NTT.  Derived from a patch by Satomi TANIGUCHI
  + Medium: PE: Print the correct message when stonith is disabled
  + Medium: PE: ptest - check the input is valid before proceeding
  + Medium: PE: Revert group stickiness to the 'old way'
  + Medium: PE: Use the correct attribute for action 'requires' (was prereq)
  + Medium: stonithd: Fix compilation without full heartbeat install
  + Medium: stonithd: exit with better code on empty host list
  + Medium: tools: Add a new regression test for CLI tools
  + Medium: tools: crm_resource - return with non-zero when a resource migration command is invalid
  + Medium: tools: crm_shadow - Allow the admin to start with an empty CIB (and no cluster connection)
  + Medium: xml: pacemaker-0.7 is now an alias for the 1.0 schema

* Mon Sep 22 2008 Andrew Beekhof <abeekhof@suse.de> - 0.7.3-1
- Update source tarball to revision: 33e677ab7764+ tip
- Statistics:
    Changesets:      133
    Diff:            89 files changed, 7492 insertions(+), 1125 deletions(-)
- Changes since f805e1b30103
  + High: Tools: add the crm cli program
  + High: Core: cl_malloc and friends were removed from Heartbeat
  + High: Core: Only call xmlCleanupParser() if we parsed anything.  Doing so unconditionally seems to cause a segfault
  + High: new hb2openais.sh conversion script
  + High: PE: Bug LF:1950 - Ensure the current values for all notification variables are always set (even if empty)
  + High: PE: Bug LF:1955 - Ensure unmanaged masters are unconditionally repromoted to ensure they are monitored correctly.
  + High: PE: Bug LF:1955 - Fix another case of filtering causing unmanaged master failures
  + High: PE: Bug LF:1955 - Umanaged mode prevents master resources from being allocated correctly
  + High: PE: Bug N:420538 - Anit-colocation caused a positive node preference
  + High: PE: Correctly handle unmanaged resources to prevent them from being started elsewhere
  + High: PE: crm_resource - Fix the --migrate command
  + High: PE: MAke stonith-enabled default to true and warn if no STONITH resources are found
  + High: PE: Make sure orphaned clone children are created correctly
  + High: PE: Monitors for unmanaged resources do not need to wait for start/promote/demote actions to complete
  + High: stonithd (LF 1951): fix remote stonith operations
  + High: Tools: crm_verify - clean up the upgrade logic to prevent crash on invalid configurations
  + Medium: ais: Add support for a synchronous call to retrieve the nodes nodeid
  + Medium: ais: Use the agreed service number
  + Medium: PE: Allow external entities to ask for a node to be shot by creating a terminate=true transient node attribute
  + Medium: PE: Bug LF:1950 - Notifications do not contain all documented resource state fields
  + Medium: PE: Bug N:417585 - Do not restart group children whos individual score drops below zero
  + Medium: PE: Implement a true maintenance mode
  + Medium: PE: Print the correct message when stonith is disabled
  + Medium: stonithd: exit with better code on empty host list
  + Medium: xml: pacemaker-0.7 is now an alias for the 1.0 schema

* Wed Aug 20 2008 Andrew Beekhof <abeekhof@suse.de> - 0.7.1-1
- Update source tarball to revision: f805e1b30103+ tip
- Statistics:
    Changesets:      184
    Diff:            513 files changed, 43408 insertions(+), 43783 deletions(-)
- Changes since 0.7.0-19
  + Fix compilation when GNUTLS isnt found
  + High: admin: Fix use-after-free in crm_mon
  + High: Build: Remove testing code that prevented heartbeat-only builds
  + High: cib: Use single quotes so that the xpath queries for nvpairs will succeed
  + High: crmd: Always connect to stonithd when the TE starts and ensure we notice if it dies
  + High: crmd: Correctly handle a dead PE process
  + High: crmd: Make sure async-failures cause the failcount to be incrimented
  + High: PE: Bug LF:1941 - Handle failed clone instance probes when clone-max < #nodes
  + High: PE: Parse resource ordering sets correctly
  + High: PE: Prevent use-of-NULL - order->rsc_rh will not always be non-NULL
  + High: PE: Unpack colocation sets correctly
  + High: Tools: crm_mon - Prevent use-of-NULL for orphaned resources
  + Medium: ais: Add support for a synchronous call to retrieve the nodes nodeid
  + Medium: ais: Allow transient clients to receive membership updates
  + Medium: ais: Avoid double-free in error path
  + Medium: ais: Include in the mebership nodes for which we have not determined their hostname
  + Medium: ais: Spawn the PE from the ais plugin instead of the crmd
  + Medium: cib: By default, new configurations use the latest schema
  + Medium: cib: Clean up the CIB if it was already disconnected
  + Medium: cib: Only incriment num_updates if something actually changed
  + Medium: cib: Prevent use-after-free in client after abnormal termination of the CIB
  + Medium: Core: Fix memory leak in xpath searches
  + Medium: Core: Get more details regarding parser errors
  + Medium: Core: Repair expand_plus_plus - do not call char2score on unexpanded values
  + Medium: Core: Switch to the libxml2 parser - its significantly faster
  + Medium: Core: Use a libxml2 library function for xml -> text conversion
  + Medium: crmd: Asynchronous failure actions have no parameters
  + Medium: crmd: Avoid calling glib functions with NULL
  + Medium: crmd: Do not allow an election to promote a node from S_STARTING
  + Medium: crmd: Do not vote if we have not completed the local startup
  + Medium: crmd: Fix te_update_diff() now that get_object_root() functions differently
  + Medium: crmd: Fix the lrmd xpath expressions to not contain quotes
  + Medium: crmd: If we get a join offer during an election, better restart the election
  + Medium: crmd: No further processing is needed when using the LRMs API call for failing resources
  + Medium: crmd: Only update have-quorum if the value changed
  + Medium: crmd: Repair the input validation logic in do_te_invoke
  + Medium: cts: CIBs can no longer contain comments
  + Medium: cts: Enable a bunch of tests that were incorrectly disabled
  + Medium: cts: The libxml2 parser wont allow v1 resources to use integers as parameter names
  + Medium: Do not use the cluster UID and GID directly.  Look them up based on the configured value of HA_CCMUSER
  + Medium: Fix compilation when heartbeat is not supported
  + Medium: PE: Allow groups to be involved in optional ordering constraints
  + Medium: PE: Allow sets of operations to be reused by multiple resources
  + Medium: PE: Bug LF:1941 - Mark extra clone instances as orphans and do not show inactive ones
  + Medium: PE: Determin the correct migration-threshold during resource expansion
  + Medium: PE: Implement no-quorum-policy=suicide (FATE #303619)
  + Medium: pengine: Clean up resources after stopping old copies of the PE
  + Medium: pengine: Teach the PE how to stop old copies of itself
  + Medium: Tools: Backport hb_report updates
  + Medium: Tools: cib_shadow - On create, spawn a new shell with CIB_shadow and PS1 set accordingly
  + Medium: Tools: Rename cib_shadow to crm_shadow

* Fri Jul 18 2008 Andrew Beekhof <abeekhof@suse.de> - 0.7.0-19
- Update source tarball to revision: 007c3a1c50f5 (unstable) tip
- Statistics:
    Changesets:      108
    Diff:            216 files changed, 4632 insertions(+), 4173 deletions(-)
- Changes added since unstable-0.7
  + High: admin: Fix use-after-free in crm_mon
  + High: ais: Change the tag for the ais plugin to "pacemaker" (used in openais.conf)
  + High: ais: Log terminated processes as an error
  + High: cib: Performance - Reorganize things to avoid calculating the XML diff twice
  + High: PE: Bug LF:1941 - Handle failed clone instance probes when clone-max < #nodes
  + High: PE: Fix memory leak in action2xml
  + High: PE: Make OCF_ERR_ARGS a node-level error rather than a cluster-level one
  + High: PE: Properly handle clones that are not installed on all nodes
  + Medium: admin: cibadmin - Show any validation errors if the upgrade failed
  + Medium: admin: cib_shadow - Implement --locate to display the underlying filename
  + Medium: admin: cib_shadow - Implement a --diff option
  + Medium: admin: cib_shadow - Implement a --switch option
  + Medium: admin: crm_resource - create more compact constraints that do not use lifetime (which is deprecated)
  + Medium: ais: Approximate born_on for OpenAIS based clusters
  + Medium: cib: Remove do_id_check, it is a poor substitute for ID validation by a schema
  + Medium: cib: Skip construction of pre-notify messages if no-one wants one
  + Medium: Core: Attempt to streamline some key functions to increase performance
  + Medium: Core: Clean up XML parser after validation
  + Medium: crmd: Detect and optimize the CRMs behavior when processing diffs of an LRM refresh
  + Medium: Fix memory leaks when resetting the name of an XML object
  + Medium: PE: Prefer the current location if it is one of a group of nodes with the same (highest) score

* Wed Jun 25 2008 Andrew Beekhof <abeekhof@suse.de> - 0.7.0-1
- Update source tarball to revision: bde0c7db74fb tip
- Statistics:
    Changesets:      439
    Diff:            676 files changed, 41310 insertions(+), 52071 deletions(-)
- Changes added since stable-0.6
  + High: A new tool for setting up and invoking CTS
  + High: Admin: All tools now use --node (-N) for specifying node unames
  + High: Admin: All tools now use --xml-file (-x) and --xml-text (-X) for specifying where to find XML blobs
  + High: cib: Cleanup the API - remove redundant input fields
  + High: cib: Implement CIB_shadow - a facility for making and testing changes before uploading them to the cluster
  + High: cib: Make registering per-op callbacks an API call and renamed (for clarity) the API call for requesting notifications
  + High: Core: Add a facility for automatically upgrading old configurations
  + High: Core: Adopt libxml2 as the XML processing library - all external clients need to be recompiled
  + High: Core: Allow sending TLS messages larger than the MTU
  + High: Core: Fix parsing of time-only ISO dates
  + High: Core: Smarter handling of XML values containing quotes
  + High: Core: XML memory corruption - catch, and handle, cases where we are overwriting an attribute value with itself
  + High: Core: The xml ID type does not allow UUIDs that start with a number
  + High: Core: Implement XPath based versions of query/delete/replace/modify
  + High: Core: Remove some HA2.0.(3,4) compatability code
  + High: crmd: Overhaul the detection of nodes that are starting vs. failed
  + High: PE: Bug LF:1459 - Allow failures to expire
  + High: PE: Have the PE do non-persistent configuration upgrades before performing calculations
  + High: PE: Replace failure-stickiness with a simple 'migration-threshold'
  + High: TE: Simplify the design by folding the tengine process into the crmd
  + Medium: Admin: Bug LF:1438 - Allow the list of all/active resource operations to be queried by crm_resource
  + Medium: Admin: Bug LF:1708 - crm_resource should print a warning if an attribute is already set as a meta attribute
  + Medium: Admin: Bug LF:1883 - crm_mon should display fail-count and operation history
  + Medium: Admin: Bug LF:1883 - crm_mon should display operation timing data
  + Medium: Admin: Bug N:371785 - crm_resource -C does not also clean up fail-count attributes
  + Medium: Admin: crm_mon - include timing data for failed actions
  + Medium: ais: Read options from the environment since objdb is not completely usable yet
  + Medium: cib: Add sections for op_defaults and rsc_defaults
  + Medium: cib: Better matching notification callbacks (for detecting duplicates and removal)
  + Medium: cib: Bug LF:1348 - Allow rules and attribute sets to be referenced for use in other objects
  + Medium: cib: BUG LF:1918 - By default, all cib calls now timeout after 30s
  + Medium: cib: Detect updates that decrease the version tuple
  + Medium: cib: Implement a client-side operation timeout - Requires LHA update
  + Medium: cib: Implement callbacks and async notifications for remote connections
  + Medium: cib: Make cib->cmds->update() an alias for modify at the API level (also implemented in cibadmin)
  + Medium: cib: Mark the CIB as disconnected if the IPC connection is terminated
  + Medium: cib: New call option 'cib_can_create' which can be passed to modify actions - allows the object to be created if it does not exist yet
  + Medium: cib: Reimplement get|set|delete attributes using XPath
  + Medium: cib: Remove some useless parts of the API
  + Medium: cib: Remove the 'attributes' scaffolding from the new format
  + Medium: cib: Implement the ability for clients to connect to remote servers
  + Medium: Core: Add support for validating xml against RelaxNG schemas
  + Medium: Core: Allow more than one item to be modified/deleted in XPath based operations
  + Medium: Core: Fix the sort_pairs function for creating sorted xml objects
  + Medium: Core: iso8601 - Implement subtract_duration and fix subtract_time
  + Medium: Core: Reduce the amount of xml copying occuring
  + Medium: Core: Support value='value+=N' XML updates (in addtion to value='value++')
  + Medium: crmd: Add support for lrm_ops->fail_rsc if its available
  + Medium: crmd: HB - watch link status for node leaving events
  + Medium: crmd: Bug LF:1924 - Improved handling of lrmd disconnects and shutdowns
  + Medium: crmd: Do not wait for actions with a start_delay over 5 minutes. Confirm them immediately
  + Medium: PE: Bug LF:1328 - Do not fencing nodes in clusters without managed resources
  + Medium: PE: Bug LF:1461 - Give transient node attributes (in <status/>) preference over persistent ones (in <nodes/>)
  + Medium: PE: Bug LF:1884, Bug LF:1885 - Implement N:M ordering and colocation constraints
  + Medium: PE: Bug LF:1886 - Create a resource and operation 'defaults' config section
  + Medium: PE: Bug LF:1892 - Allow recurring actions to be triggered at known times
  + Medium: PE: Bug LF:1926 - Probes should complete before stop actions are invoked
  + Medium: PE: Fix the standby when its set as a transient attribute
  + Medium: PE: Implement a global 'stop-all-resources' option
  + Medium: PE: Implement cibpipe, a tool for performing/simulating config changes "offline"
  + Medium: PE: We do not allow colocation with specific clone instances
  + Medium: Tools: pingd - Implement a stack-independant version of pingd
  + Medium: xml: Ship an xslt for upgrading from 0.6 to 0.7

* Thu Jun 19 2008 Andrew Beekhof <abeekhof@suse.de> - 0.6.5-1
- Update source tarball to revision: b9fe723d1ac5 tip
- Statistics:
    Changesets:      48
    Diff:            37 files changed, 1204 insertions(+), 234 deletions(-)
- Changes since Pacemaker-0.6.4
  + High: Admin: Repair the ability to delete failcounts
  + High: ais: Audit IPC handling between the AIS plugin and CRM processes
  + High: ais: Have the plugin create needed /var/lib directories
  + High: ais: Make sure the sync and async connections are assigned correctly (not swapped)
  + High: cib: Correctly detect configuration changes - num_updates does not count
  + High: PE: Apply stickiness values to the whole group, not the individual resources
  + High: PE: Bug N:385265 - Ensure groups are migrated instead of remaining partially active on the current node
  + High: PE: Bug N:396293 - Enforce manditory group restarts due to ordering constraints
  + High: PE: Correctly recover master instances found active on more than one node
  + High: PE: Fix memory leaks reported by Valgrind
  + Medium: Admin: crm_mon - Misc improvements from Satomi Taniguchi
  + Medium: Bug LF:1900 - Resource stickiness should not allow placement in asynchronous clusters
  + Medium: crmd: Ensure joins are completed promptly when a node taking part dies
  + Medium: PE: Avoid clone instance shuffling in more cases
  + Medium: PE: Bug LF:1906 - Remove an optimization in native_merge_weights() causing group scores to behave eratically
  + Medium: PE: Make use of target_rc data to correctly process resource operations
  + Medium: PE: Prevent a possible use of NULL in sort_clone_instance()
  + Medium: TE: Include target rc in the transition key - used to correctly determin operation failure

* Thu May 22 2008 Andrew Beekhof <abeekhof@suse.de> - 0.6.4-1
- Update source tarball to revision: 226d8e356924 tip
- Statistics:
    Changesets:       55
    Diff:             199 files changed, 7103 insertions(+), 12378 deletions(-)
- Changes since Pacemaker-0.6.3
  + High: crmd: Bug LF:1881 LF:1882 - Overhaul the logic for operation cancelation and deletion
  + High: crmd: Bug LF:1894 - Make sure cancelled recurring operations are cleaned out from the CIB
  + High: PE: Bug N:387749 - Colocation with clones causes unnecessary clone instance shuffling
  + High: PE: Ensure 'master' monitor actions are cancelled _before_ we demote the resource
  + High: PE: Fix assert failure leading to core dump - make sure variable is properly initialized
  + High: PE: Make sure 'slave' monitoring happens after the resource has been demoted
  + High: PE: Prevent failure stickiness underflows (where too many failures become a _positive_ preference)
  + Medium: Admin: crm_mon - Only complain if the output file could not be opened
  + Medium: Common: filter_action_parameters - enable legacy handling only for older versions
  + Medium: PE: Bug N:385265 - The failure stickiness of group children is ignored until it reaches -INFINITY
  + Medium: PE: Implement master and clone colocation by exlcuding nodes rather than setting ones score to INFINITY (similar to cs: 756afc42dc51)
  + Medium: TE: Bug LF:1875 - Correctly find actions to cancel when their node leaves the cluster

* Wed Apr 23 2008 Andrew Beekhof <abeekhof@suse.de> - 0.6.3-1
- Update source tarball to revision: fd8904c9bc67 tip
- Statistics:
    Changesets:      117
    Diff:            354 files changed, 19094 insertions(+), 11338 deletions(-)
- Changes since Pacemaker-0.6.2
  + High: Admin: Bug LF:1848 - crm_resource - Pass set name and id to delete_resource_attr() in the correct order
  + High: Build: SNMP has been moved to the management/pygui project
  + High: crmd: Bug LF1837 - Unmanaged resources prevent crmd from shutting down
  + High: crmd: Prevent use-after-free in lrm interface code (Patch based on work by Keisuke MORI)
  + High: PE: Allow the cluster to make progress by not retrying failed demote actions
  + High: PE: Anti-colocation with slave should not prevent master colocation
  + High: PE: Bug LF 1768 - Wait more often for STONITH ops to complete before starting resources
  + High: PE: Bug LF1836 - Allow is-managed-default=false to be overridden by individual resources
  + High: PE: Bug LF185 - Prevent pointless master/slave instance shuffling by ignoring the master-pref of stopped instances
  + High: PE: Bug N-191176 - Implement interleaved ordering for clone-to-clone scenarios
  + High: PE: Bug N-347004 - Ensure clone notifications are always sent when an instance is stopped/started
  + High: PE: Bug N-347004 - Include notification ordering is correct for interleaved clones
  + High: PE: Bug PM-11 - Directly link probe_complete to starting clone instances
  + High: PE: Bug PM1 - Fix setting failcounts when applied to complex resources
  + High: PE: Bug PM12, LF1648 - Extensive revision of group ordering
  + High: PE: Bug PM7 - Ensure masters are always demoted before they are stopped
  + High: PE: Create probes after allocation to allow smarter handling of anonymous clones
  + High: PE: Do not prioritize clone instances that must be moved
  + High: PE: Fix error in previous commit that allowed more than the required number of masters to be promoted
  + High: PE: Group start ordering fixes
  + High: PE: Implement promote/demote ordering for cloned groups
  + High: TE: Repair failcount updates
  + High: TE: Use the correct offset when updating failcount
  + Medium: Admin: Add a summary output that can be easily parsed by CTS for audit purposes
  + Medium: Build: Make configure fail if bz2 or libxml2 are not present
  + Medium: Build: Re-instate a better default for LCRSODIR
  + Medium: CIB: Bug LF-1861 - Filter irrelvant error status from synchronous CIB clients
  + Medium: Core: Bug 1849 - Invalid conversion of ordinal leap year to gregorian date
  + Medium: Core: Drop compataibility code for 2.0.4 and 2.0.5 clusters
  + Medium: crmd: Bug LF-1860 - Automatically cancel recurring ops before demote and promote operations (not only stops)
  + Medium: crmd: Save the current CIB contents if we detect the PE crashed
  + Medium: PE: Bug LF:1866 - Fix version check when applying compatability handling for failed start operations
  + Medium: PE: Bug LF:1866 - Restore the ability to have start failures not be fatal
  + Medium: PE: Bug PM1 - Failcount applies to all instances of non-unique clone
  + Medium: PE: Correctly set the state of partially active master/slave groups
  + Medium: PE: Do not claim to be stopping an already stopped orphan
  + Medium: PE: Ensure implies_left ordering constraints are always effective
  + Medium: PE: Indicate each resources 'promotion' score
  + Medium: PE: Prevent a possible use-of-NULL
  + Medium: PE: Reprocess the current action if it changed (so that any prior dependancies are updated)
  + Medium: TE: Bug LF-1859 - Wait for fail-count updates to complete before terminating the transition
  + Medium: TE: Bug LF:1859 - Do not abort graphs due to our own failcount updates
  + Medium: TE: Bug LF:1859 - Prevent the TE from interupting itself

* Thu Feb 14 2008 Andrew Beekhof <abeekhof@suse.de> - 0.6.2-1
- Update source tarball to revision: 28b1a8c1868b tip
- Statistics:
    Changesets:    11
    Diff:          7 files changed, 58 insertions(+), 18 deletions(-)
- Changes since Pacemaker-0.6.1
  + haresources2cib.py: set default-action-timeout to the default (20s)
  + haresources2cib.py: update ra parameters lists
  + Medium: SNMP: Allow the snmp subagent to be built (patch from MATSUDA, Daiki)
  + Medium: Tools: Make sure the autoconf variables in haresources2cib are expanded

* Tue Feb 12 2008 Andrew Beekhof <abeekhof@suse.de> - 0.6.1-1
- Update source tarball to revision: e7152d1be933 tip
- Statistics:
    Changesets:    25
    Diff:          37 files changed, 1323 insertions(+), 227 deletions(-)
- Changes since Pacemaker-0.6.0
  + High: CIB: Ensure changes to top-level attributes (like admin_epoch) cause a disk write
  + High: CIB: Ensure the archived file hits the disk before returning
  + High: CIB: Repair the ability to do 'atomic incriment' updates (value="value++")
  + High: crmd: Bug #7 - Connecting to the crmd immediately after startup causes use-of-NULL
  + Medium: CIB: Mask cib_diff_resync results from the caller - they do not need to know
  + Medium: crmd: Delay starting the IPC server until we are fully functional
  + Medium: CTS: Fix the startup patterns
  + Medium: PE: Bug 1820 - Allow the first resource in a group to be migrated
  + Medium: PE: Bug 1820 - Check the colocation dependancies of resources to be migrated

* Mon Jan 14 2008 Andrew Beekhof <abeekhof@suse.de> - 0.6.0-2
- This is the first release of the Pacemaker Cluster Resource Manager formerly part of Heartbeat.
- For those looking for the GUI, mgmtd, CIM or TSA components, they are now found in
  the new pacemaker-pygui project.  Build dependancies prevent them from being
  included in Heartbeat (since the built-in CRM is no longer supported) and,
  being non-core components, are not included with Pacemaker.
- Update source tarball to revision: c94b92d550cf
- Statistics:
    Changesets:      347
    Diff:            2272 files changed, 132508 insertions(+), 305991 deletions(-)
- Test hardware:
    + 6-node vmware cluster (sles10-sp1/256Mb/vmware stonith) on a single host (opensuse10.3/2Gb/2.66Ghz Quad Core2)
    + 7-node EMC Centera cluster (sles10/512Mb/2Ghz Xeon/ssh stonith)
- Notes: Heartbeat Stack
    + All testing was performed with STONITH enabled
    + The CRM was enabled using the "crm respawn" directive
- Notes: OpenAIS Stack
    + This release contains a preview of support for the OpenAIS cluster stack
    + The current release of the OpenAIS project is missing two important
    patches that we require.  OpenAIS packages containing these patches are
    available for most major distributions at:
    http://download.opensuse.org/repositories/server:/ha-clustering
    + The OpenAIS stack is not currently recommended for use in clusters that
    have shared data as STONITH support is not yet implimented
    + pingd is not yet available for use with the OpenAIS stack
    + 3 significant OpenAIS issues were found during testing of 4 and 6 node
    clusters.  We are activly working together with the OpenAIS project to
    get these resolved.
- Pending bugs encountered during testing:
    + OpenAIS   #1736 - Openais membership took 20s to stabilize
    + Heartbeat #1750 - ipc_bufpool_update: magic number in head does not match
    + OpenAIS   #1793 - Assertion failure in memb_state_gather_enter()
    + OpenAIS   #1796 - Cluster message corruption
- Changes since Heartbeat-2.1.2-24
  + High: Add OpenAIS support
  + High: Admin: crm_uuid - Look in the right place for Heartbeat UUID files
  + High: admin: Exit and indicate a problem if the crmd exits while crmadmin is performing a query
  + High: cib: Fix CIB_OP_UPDATE calls that modify the whole CIB
  + High: cib: Fix compilation when supporting the heartbeat stack
  + High: cib: Fix memory leaks caused by the switch to get_message_xml()
  + High: cib: HA_VALGRIND_ENABLED needs to be set _and_ set to 1|yes|true
  + High: cib: Use get_message_xml() in preference to cl_get_struct()
  + High: cib: Use the return value from call to write() in cib_send_plaintext()
  + High: Core: ccm nodes can legitimately have a node id of 0
  + High: Core: Fix peer-process tracking for the Heartbeat stack
  + High: Core: Heartbeat does not send status notifications for nodes that were already part of the cluster.  Fake them instead
  + High: CRM: Add children to HA_Messages such that the field name matches F_XML_TAGNAME
  + High: crm: Adopt a more flexible appraoch to enabling Valgrind
  + High: crm: Fix compilation when bzip2 is not installed
  + High: CRM: Future-proof get_message_xml()
  + High: crmd: Filter election responses based on time not FSA state
  + High: crmd: Handle all possible peer states in crmd_ha_status_callback()
  + High: crmd: Make sure the current date/time is set - prevents use-of-NULL when evaluating rules
  + High: crmd: Relax an assertion regrading  ccm membership instances
  + High: crmd: Use (node->processes&crm_proc_ais) to accurately update the CIB after replace operations
  + High: crmd: Heartbeat: Accurately record peer client status
  + High: PE: Bug 1777 - Allow colocation with a resource in the Stopped state
  + High: PE: Bug 1822 - Prevent use-of-NULL in PromoteRsc()
  + High: PE: Implement three recovery policies based on op_status and op_rc
  + High: PE: Parse fail-count correctly (it may be set to ININFITY)
  + High: PE: Prevent graph-loop when stonith agents need to be moved around before a STONITH op
  + High: PE: Prevent graph-loops when two operations have the same name+interval
  + High: te: Cancel active timers when destroying graphs
  + High: TE: Ensure failcount is set correctly for failed stops/starts
  + High: TE: Update failcount for oeprations that time out
  + Medium: admin: Prevent hang in crm_mon -1 when there is no cib connection - Patch from Junko IKEDA
  + Medium: cib: Require --force|-f when performing potentially dangerous commands with cibadmin
  + Medium: cib: Tweak the shutdown code
  + Medium: Common: Only count peer processes of active nodes
  + Medium: Core: Create generic cluster sign-in method
  + Medium: core: Fix compilation when Heartbeat support is disabled
  + Medium: Core: General cleanup for supporting two stacks
  + Medium: Core: iso6601 - Support parsing of time-only strings
  + Medium: core: Isolate more code that is only needed when SUPPORT_HEARTBEAT is enabled
  + Medium: crm: Improved logging of errors in the XML parser
  + Medium: crmd: Fix potential use-of-NULL in string comparison
  + Medium: crmd: Reimpliment syncronizing of CIB queries and updates when invoking the PE
  + Medium: crm_mon: Indicate when a node is both in standby mode and offline
  + Medium: PE: Bug 1822 - Do not try an promote groups if not all of it is active
  + Medium: PE: on_fail=nothing is an alias for 'ignore' not 'restart'
  + Medium: PE: Prevent a potential use-of-NULL in cron_range_satisfied()
  + snmp subagent: fix a problem on displaying an unmanaged group
  + snmp subagent: use the syslog setting
  + snmp: v2 support (thanks to Keisuke MORI)
  + snmp_subagent - made it not complain about some things if shutting down

* Mon Dec 10 2007 Andrew Beekhof <abeekhof@suse.de> - 0.6.0-1
- Initial opensuse package check-in<|MERGE_RESOLUTION|>--- conflicted
+++ resolved
@@ -2,13 +2,8 @@
 %global uname hacluster
 %global pcmk_docdir %{_docdir}/%{name}
 
-<<<<<<< HEAD
 %global specversion 1
 #global upstream_version tip
-=======
-%global specversion 4
-#global upstream_version ee19d8e83c2a
->>>>>>> b2cf8cbc
 %global upstream_prefix pacemaker
 
 # Keep around for when/if required
@@ -23,12 +18,7 @@
 %{!?py_libdir: %{expand: %%global py_libdir   %%{expand:%%%%{py_prefix}/lib/python%%%%{py_ver}}}}
 %{!?py_sitedir: %{expand: %%global py_sitedir %%{expand:%%%%{py_libdir}/site-packages}}}
 
-<<<<<<< HEAD
 # Compatibility macro wrappers for legacy RPM versions that do not support conditional builds
-=======
-# Compatibility macro wrappers for legacy RPM versions that do not
-# support conditional builds
->>>>>>> b2cf8cbc
 %{!?bcond_without: %{expand: %%global bcond_without() %%{expand:%%%%{!?_without_%%{1}:%%%%global with_%%{1} 1}}}}
 %{!?bcond_with:    %{expand: %%global bcond_with()    %%{expand:%%%%{?_with_%%{1}:%%%%global with_%%{1} 1}}}}
 %{!?with:          %{expand: %%global with()          %%{expand:%%%%{?with_%%{1}:1}%%%%{!?with_%%{1}:0}}}}
@@ -45,6 +35,7 @@
 # ESMTP is not available in RHEL, only in EPEL. Allow people to build
 # the RPM without ESMTP in case they choose not to use EPEL packages
 %bcond_without esmtp
+
 # SNMP trap support only works with Net-SNMP 5.4 and above
 %bcond_without snmp
 
@@ -120,11 +111,7 @@
 resource health.
 
 Available rpmbuild rebuild options:
-<<<<<<< HEAD
-  --without : heartbeat ais esmtp publican
-=======
-  --without : heartbeat ais esmtp snmp
->>>>>>> b2cf8cbc
+  --without : heartbeat ais snmp esmtp publican
 
 %package -n pacemaker-libs
 License:	GPLv2+ and LGPLv2+
@@ -217,11 +204,11 @@
 rm -rf %{buildroot}
 make DESTDIR=%{buildroot} docdir=%{pcmk_docdir} install
 
-# Scripts that should be executable
-chmod a+x %{buildroot}%{_libdir}/heartbeat/hb2openais-helper.py
-chmod a+x %{buildroot}%{_datadir}/pacemaker/tests/cts/CTSlab.py
-chmod a+x %{buildroot}%{_datadir}/pacemaker/tests/cts/OCFIPraTest.py
-chmod a+x %{buildroot}%{_datadir}/pacemaker/tests/cts/extracttests.py
+# Scripts that need should be executable
+chmod a+x %{buildroot}/%{_libdir}/heartbeat/hb2openais-helper.py
+chmod a+x %{buildroot}/%{_datadir}/pacemaker/tests/cts/CTSlab.py
+chmod a+x %{buildroot}/%{_datadir}/pacemaker/tests/cts/OCFIPraTest.py
+chmod a+x %{buildroot}/%{_datadir}/pacemaker/tests/cts/extracttests.py
 
 # These are not actually scripts
 find %{buildroot} -name '*.xml' -type f -print0 | xargs -0 chmod a-x
@@ -232,11 +219,6 @@
 # Dont package static libs
 find %{buildroot} -name '*.a' -type f -print0 | xargs -0 rm -f
 find %{buildroot} -name '*.la' -type f -print0 | xargs -0 rm -f
-<<<<<<< HEAD
-=======
-find %{buildroot} -name '*.pyc' -type f -print0 | xargs -0 rm -f
-find %{buildroot} -name '*.pyo' -type f -print0 | xargs -0 rm -f
->>>>>>> b2cf8cbc
 
 # Do not package these either
 rm -f %{buildroot}/%{_libdir}/heartbeat/crm_primitive.*
@@ -343,7 +325,6 @@
 %doc AUTHORS
 
 %changelog
-<<<<<<< HEAD
 * Tue Feb 16 2010 Andrew Beekhof <andrew@beekhof.net> - 1.1.1-1
 - First public release of Pacemaker 1.1
 - Package reference documentation in a doc subpackage
@@ -353,13 +334,12 @@
   + Service placement influenced by the physical resources
   + A new tool for simulating failures and the cluster’s to them
   + Ability to serialize an otherwise unrelated a set of resource actions (eg. Xen migrations)
-=======
+
 * Wed Feb 10 2010 Andrew Beekhof <andrew@beekhof.net> - 1.0.7-4
 - Rebuild for heartbeat 3.0.2-2
 
 * Wed Feb 10 2010 Andrew Beekhof <andrew@beekhof.net> - 1.0.7-3
 - Rebuild for cluster-glue 1.0.3
->>>>>>> b2cf8cbc
 
 * Tue Jan 19 2010 Andrew Beekhof <andrew@beekhof.net> - 1.0.7-2
 - Rebuild for corosync 1.2.0
