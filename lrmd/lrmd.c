/*
 * Copyright (c) 2012 David Vossel <dvossel@redhat.com>
 *
 * This library is free software; you can redistribute it and/or
 * modify it under the terms of the GNU Lesser General Public
 * License as published by the Free Software Foundation; either
 * version 2.1 of the License, or (at your option) any later version.
 *
 * This library is distributed in the hope that it will be useful,
 * but WITHOUT ANY WARRANTY; without even the implied warranty of
 * MERCHANTABILITY or FITNESS FOR A PARTICULAR PURPOSE.  See the GNU
 * Lesser General Public License for more details.
 *
 * You should have received a copy of the GNU Lesser General Public
 * License along with this library; if not, write to the Free Software
 * Foundation, Inc., 51 Franklin St, Fifth Floor, Boston, MA  02110-1301  USA
 *
 */

#include <crm_internal.h>

#include <glib.h>
#include <unistd.h>

#include <crm/crm.h>
#include <crm/services.h>
#include <crm/common/mainloop.h>
#include <crm/common/ipc.h>
#include <crm/common/ipcs.h>
#include <crm/msg_xml.h>

#include <lrmd_private.h>

#ifdef HAVE_SYS_TIMEB_H
#  include <sys/timeb.h>
#endif

GHashTable *rsc_list = NULL;

typedef struct lrmd_cmd_s {
    int timeout;
    int interval;
    int start_delay;
    int timeout_orig;

    int call_id;
    int exec_rc;
    int lrmd_op_status;

    int call_opts;
    /* Timer ids, must be removed on cmd destruction. */
    int delay_id;
    int stonith_recurring_id;

    int rsc_deleted;

    char *client_id;
    char *origin;
    char *rsc_id;
    char *action;
    char *real_action;
    char *output;
    char *userdata_str;

#ifdef HAVE_SYS_TIMEB_H
    /* Timestamp of when op first ran */
    struct timeb t_first_run;
    /* Timestamp of when op ran */
    struct timeb t_run;
    /* Timestamp of when op was queued */
    struct timeb t_queue;
    /* Timestamp of last rc change */
    struct timeb t_rcchange;
#endif

    int first_notify_sent;
    int last_notify_rc;
    int last_notify_op_status;
    int last_pid;

    GHashTable *params;
} lrmd_cmd_t;

static void cmd_finalize(lrmd_cmd_t * cmd, lrmd_rsc_t * rsc);
static gboolean lrmd_rsc_dispatch(gpointer user_data);
static void cancel_all_recurring(lrmd_rsc_t * rsc, const char *client_id);

static void
log_finished(lrmd_cmd_t * cmd, int exec_time, int queue_time)
{
    char pid_str[32] = { 0, };
    int log_level = LOG_INFO;

    if (cmd->last_pid) {
        snprintf(pid_str, 32, "%d", cmd->last_pid);
    }

    if (safe_str_eq(cmd->action, "monitor")) {
        log_level = LOG_DEBUG;
    }
#ifdef HAVE_SYS_TIMEB_H
    do_crm_log(log_level,
               "finished - rsc:%s action:%s call_id:%d %s%s exit-code:%d exec-time:%dms queue-time:%dms",
               cmd->rsc_id, cmd->action, cmd->call_id, cmd->last_pid ? "pid:" : "", pid_str,
               cmd->exec_rc, exec_time, queue_time);
#else
    do_crm_log(log_level, "finished - rsc:%s action:%s call_id:%d %s%s exit-code:%d",
               cmd->rsc_id,
               cmd->action, cmd->call_id, cmd->last_pid ? "pid:" : "", pid_str, cmd->exec_rc);
#endif
}

static void
log_execute(lrmd_cmd_t * cmd)
{
    int log_level = LOG_INFO;

    if (safe_str_eq(cmd->action, "monitor")) {
        log_level = LOG_DEBUG;
    }

    do_crm_log(log_level, "executing - rsc:%s action:%s call_id:%d",
               cmd->rsc_id, cmd->action, cmd->call_id);
}

static const char *
normalize_action_name(lrmd_rsc_t * rsc, const char *action)
{
    if (safe_str_eq(action, "monitor") &&
        (safe_str_eq(rsc->class, "lsb") ||
         safe_str_eq(rsc->class, "service") || safe_str_eq(rsc->class, "systemd"))) {
        return "status";
    }
    return action;
}

static lrmd_rsc_t *
build_rsc_from_xml(xmlNode * msg)
{
    xmlNode *rsc_xml = get_xpath_object("//" F_LRMD_RSC, msg, LOG_ERR);
    lrmd_rsc_t *rsc = NULL;

    rsc = calloc(1, sizeof(lrmd_rsc_t));

    crm_element_value_int(msg, F_LRMD_CALLOPTS, &rsc->call_opts);

    rsc->rsc_id = crm_element_value_copy(rsc_xml, F_LRMD_RSC_ID);
    rsc->class = crm_element_value_copy(rsc_xml, F_LRMD_CLASS);
    rsc->provider = crm_element_value_copy(rsc_xml, F_LRMD_PROVIDER);
    rsc->type = crm_element_value_copy(rsc_xml, F_LRMD_TYPE);
    rsc->work = mainloop_add_trigger(G_PRIORITY_HIGH, lrmd_rsc_dispatch, rsc);
    return rsc;
}

static lrmd_cmd_t *
create_lrmd_cmd(xmlNode * msg, crm_client_t * client)
{
    int call_options = 0;
    xmlNode *rsc_xml = get_xpath_object("//" F_LRMD_RSC, msg, LOG_ERR);
    lrmd_cmd_t *cmd = NULL;

    cmd = calloc(1, sizeof(lrmd_cmd_t));

    crm_element_value_int(msg, F_LRMD_CALLOPTS, &call_options);
    cmd->call_opts = call_options;
    cmd->client_id = strdup(client->id);

    crm_element_value_int(msg, F_LRMD_CALLID, &cmd->call_id);
    crm_element_value_int(rsc_xml, F_LRMD_RSC_INTERVAL, &cmd->interval);
    crm_element_value_int(rsc_xml, F_LRMD_TIMEOUT, &cmd->timeout);
    crm_element_value_int(rsc_xml, F_LRMD_RSC_START_DELAY, &cmd->start_delay);
    cmd->timeout_orig = cmd->timeout;

    cmd->origin = crm_element_value_copy(rsc_xml, F_LRMD_ORIGIN);
    cmd->action = crm_element_value_copy(rsc_xml, F_LRMD_RSC_ACTION);
    cmd->userdata_str = crm_element_value_copy(rsc_xml, F_LRMD_RSC_USERDATA_STR);
    cmd->rsc_id = crm_element_value_copy(rsc_xml, F_LRMD_RSC_ID);

    cmd->params = xml2list(rsc_xml);

    return cmd;
}

static void
free_lrmd_cmd(lrmd_cmd_t * cmd)
{
    if (cmd->stonith_recurring_id) {
        g_source_remove(cmd->stonith_recurring_id);
    }
    if (cmd->delay_id) {
        g_source_remove(cmd->delay_id);
    }
    if (cmd->params) {
        g_hash_table_destroy(cmd->params);
    }
    free(cmd->origin);
    free(cmd->action);
    free(cmd->userdata_str);
    free(cmd->rsc_id);
    free(cmd->output);
    free(cmd->client_id);
    free(cmd);
}

static gboolean
stonith_recurring_op_helper(gpointer data)
{
    lrmd_cmd_t *cmd = data;
    lrmd_rsc_t *rsc;

    cmd->stonith_recurring_id = 0;

    if (!cmd->rsc_id) {
        return FALSE;
    }

    rsc = g_hash_table_lookup(rsc_list, cmd->rsc_id);

    CRM_ASSERT(rsc != NULL);
    /* take it out of recurring_ops list, and put it in the pending ops
     * to be executed */
    rsc->recurring_ops = g_list_remove(rsc->recurring_ops, cmd);
    rsc->pending_ops = g_list_append(rsc->pending_ops, cmd);
#ifdef HAVE_SYS_TIMEB_H
    ftime(&cmd->t_queue);
#endif
    mainloop_set_trigger(rsc->work);

    return FALSE;
}

static gboolean
start_delay_helper(gpointer data)
{
    lrmd_cmd_t *cmd = data;
    lrmd_rsc_t *rsc = NULL;

    cmd->delay_id = 0;
    rsc = cmd->rsc_id ? g_hash_table_lookup(rsc_list, cmd->rsc_id) : NULL;

    if (rsc) {
        mainloop_set_trigger(rsc->work);
    }

    return FALSE;
}

static gboolean
merge_recurring_duplicate(lrmd_rsc_t * rsc, lrmd_cmd_t * cmd)
{
    GListPtr gIter = NULL;
    lrmd_cmd_t * dup = NULL;
    gboolean dup_pending = FALSE;

    if (cmd->interval == 0) {
        return 0;
    }

    for (gIter = rsc->pending_ops; gIter != NULL; gIter = gIter->next) {
        dup = gIter->data;
        if (safe_str_eq(cmd->action, dup->action) && cmd->interval == dup->interval) {
            dup_pending = TRUE;
            goto merge_dup;
        }
    }

    /* if dup is in recurring_ops list, that means it has already executed
     * and is in the interval loop. we can't just remove it in this case. */
    for (gIter = rsc->recurring_ops; gIter != NULL; gIter = gIter->next) {
        dup = gIter->data;
        if (safe_str_eq(cmd->action, dup->action) && cmd->interval == dup->interval) {
            goto merge_dup;
        }
    }

    return FALSE;
merge_dup:


    /* This should not occur, if it does we need to investigate in the crmd
     * how something like this is possible */
    crm_warn("Duplicate recurring op entry detected (%s_%s_%d), merging with previous op entry",
            rsc->rsc_id,
            normalize_action_name(rsc, dup->action),
            dup->interval);

    /* merge */
    dup->first_notify_sent = 0;
    free(dup->userdata_str);
    dup->userdata_str = cmd->userdata_str;
    cmd->userdata_str = NULL;
    dup->call_id = cmd->call_id;

    if (safe_str_eq(rsc->class, "stonith")) {
        /* if we are waiting for the next interval, kick it off now */
        if (dup_pending == TRUE) {
            g_source_remove(cmd->stonith_recurring_id);
            cmd->stonith_recurring_id = 0;
            stonith_recurring_op_helper(cmd);
        }

    } else if (dup_pending == FALSE) {
        /* if we've already handed this to the service lib, kick off an early execution */
        services_action_kick(rsc->rsc_id, normalize_action_name(rsc, dup->action), dup->interval);
    }
    free_lrmd_cmd(cmd);

    return TRUE;
}

static void
schedule_lrmd_cmd(lrmd_rsc_t * rsc, lrmd_cmd_t * cmd)
{
    gboolean dup_processed = FALSE;
    CRM_CHECK(cmd != NULL, return);
    CRM_CHECK(rsc != NULL, return);

    crm_trace("Scheduling %s on %s", cmd->action, rsc->rsc_id);

    dup_processed = merge_recurring_duplicate(rsc, cmd);
    if (dup_processed) {
        /* duplicate recurring cmd found, cmds merged */
        return;
    }

    /* crmd expects lrmd to automatically cancel recurring ops before rsc stops. */
    if (rsc && safe_str_eq(cmd->action, "stop")) {
        cancel_all_recurring(rsc, NULL);
    }

    rsc->pending_ops = g_list_append(rsc->pending_ops, cmd);
#ifdef HAVE_SYS_TIMEB_H
    ftime(&cmd->t_queue);
#endif
    mainloop_set_trigger(rsc->work);

    if (cmd->start_delay) {
        cmd->delay_id = g_timeout_add(cmd->start_delay, start_delay_helper, cmd);
    }
}

static void
send_reply(crm_client_t * client, int rc, uint32_t id, int call_id)
{
    int send_rc = 0;
    xmlNode *reply = NULL;

    reply = create_xml_node(NULL, T_LRMD_REPLY);
    crm_xml_add(reply, F_LRMD_ORIGIN, __FUNCTION__);
    crm_xml_add_int(reply, F_LRMD_RC, rc);
    crm_xml_add_int(reply, F_LRMD_CALLID, call_id);

    send_rc = lrmd_server_send_reply(client, id, reply);

    free_xml(reply);
    if (send_rc < 0) {
        crm_warn("LRMD reply to %s failed: %d", client->name, send_rc);
    }
}

static void
send_client_notify(gpointer key, gpointer value, gpointer user_data)
{
    xmlNode *update_msg = user_data;
    crm_client_t *client = value;

    if (client == NULL) {
        crm_err("Asked to send event to  NULL client");
        return;
    } else if (client->name == NULL) {
        crm_trace("Asked to send event to client with no name");
        return;
    }

    if (lrmd_server_send_notify(client, update_msg) <= 0) {
        crm_warn("Notification of client %s/%s failed", client->name, client->id);
    }
}

#ifdef HAVE_SYS_TIMEB_H
static int
time_diff_ms(struct timeb *now, struct timeb *old)
{
    int sec = difftime(now->time, old->time);
    int ms = now->millitm - old->millitm;

    if (old->time == 0) {
        return 0;
    }

    return (sec * 1000) + ms;
}
#endif

static void
send_cmd_complete_notify(lrmd_cmd_t * cmd)
{
    int exec_time = 0;
    int queue_time = 0;
    xmlNode *notify = NULL;

#ifdef HAVE_SYS_TIMEB_H
    struct timeb now = { 0, };

    ftime(&now);
    exec_time = time_diff_ms(&now, &cmd->t_run);
    queue_time = time_diff_ms(&cmd->t_run, &cmd->t_queue);
#endif

    log_finished(cmd, exec_time, queue_time);

    /* if the first notify result for a cmd has already been sent earlier, and the
     * the option to only send notifies on result changes is set. Check to see
     * if the last result is the same as the new one. If so, suppress this update */
    if (cmd->first_notify_sent && (cmd->call_opts & lrmd_opt_notify_changes_only)) {
        if (cmd->last_notify_rc == cmd->exec_rc &&
            cmd->last_notify_op_status == cmd->lrmd_op_status) {

            /* only send changes */
            return;
        }

    }

    cmd->first_notify_sent = 1;
    cmd->last_notify_rc = cmd->exec_rc;
    cmd->last_notify_op_status = cmd->lrmd_op_status;

    notify = create_xml_node(NULL, T_LRMD_NOTIFY);

    crm_xml_add(notify, F_LRMD_ORIGIN, __FUNCTION__);
    crm_xml_add_int(notify, F_LRMD_TIMEOUT, cmd->timeout);
    crm_xml_add_int(notify, F_LRMD_RSC_INTERVAL, cmd->interval);
    crm_xml_add_int(notify, F_LRMD_RSC_START_DELAY, cmd->start_delay);
    crm_xml_add_int(notify, F_LRMD_EXEC_RC, cmd->exec_rc);
    crm_xml_add_int(notify, F_LRMD_OP_STATUS, cmd->lrmd_op_status);
    crm_xml_add_int(notify, F_LRMD_CALLID, cmd->call_id);
    crm_xml_add_int(notify, F_LRMD_RSC_DELETED, cmd->rsc_deleted);

#ifdef HAVE_SYS_TIMEB_H
    crm_xml_add_int(notify, F_LRMD_RSC_RUN_TIME, cmd->t_run.time);
    crm_xml_add_int(notify, F_LRMD_RSC_RCCHANGE_TIME, cmd->t_rcchange.time);
    crm_xml_add_int(notify, F_LRMD_RSC_EXEC_TIME, exec_time);
    crm_xml_add_int(notify, F_LRMD_RSC_QUEUE_TIME, queue_time);
#endif

    crm_xml_add(notify, F_LRMD_OPERATION, LRMD_OP_RSC_EXEC);
    crm_xml_add(notify, F_LRMD_RSC_ID, cmd->rsc_id);
    if(cmd->real_action) {
        crm_xml_add(notify, F_LRMD_RSC_ACTION, cmd->real_action);
    } else {
        crm_xml_add(notify, F_LRMD_RSC_ACTION, cmd->action);
    }
    crm_xml_add(notify, F_LRMD_RSC_USERDATA_STR, cmd->userdata_str);
    crm_xml_add(notify, F_LRMD_RSC_OUTPUT, cmd->output);

    if (cmd->params) {
        char *key = NULL;
        char *value = NULL;
        GHashTableIter iter;

        xmlNode *args = create_xml_node(notify, XML_TAG_ATTRS);

        g_hash_table_iter_init(&iter, cmd->params);
        while (g_hash_table_iter_next(&iter, (gpointer *) & key, (gpointer *) & value)) {
            hash2field((gpointer) key, (gpointer) value, args);
        }
    }

    if (cmd->client_id && (cmd->call_opts & lrmd_opt_notify_orig_only)) {
        crm_client_t *client = crm_client_get_by_id(cmd->client_id);

        if (client) {
            send_client_notify(client->id, client, notify);
        }
    } else {
        g_hash_table_foreach(client_connections, send_client_notify, notify);
    }

    free_xml(notify);
}

static void
send_generic_notify(int rc, xmlNode * request)
{
    int call_id = 0;
    xmlNode *notify = NULL;
    xmlNode *rsc_xml = get_xpath_object("//" F_LRMD_RSC, request, LOG_ERR);
    const char *rsc_id = crm_element_value(rsc_xml, F_LRMD_RSC_ID);
    const char *op = crm_element_value(request, F_LRMD_OPERATION);

    crm_element_value_int(request, F_LRMD_CALLID, &call_id);

    notify = create_xml_node(NULL, T_LRMD_NOTIFY);
    crm_xml_add(notify, F_LRMD_ORIGIN, __FUNCTION__);
    crm_xml_add_int(notify, F_LRMD_RC, rc);
    crm_xml_add_int(notify, F_LRMD_CALLID, call_id);
    crm_xml_add(notify, F_LRMD_OPERATION, op);
    crm_xml_add(notify, F_LRMD_RSC_ID, rsc_id);

    g_hash_table_foreach(client_connections, send_client_notify, notify);

    free_xml(notify);
}

static void
cmd_finalize(lrmd_cmd_t * cmd, lrmd_rsc_t * rsc)
{
    crm_trace("Resource operation rsc:%s action:%s completed (%p %p)", cmd->rsc_id, cmd->action,
              rsc ? rsc->active : NULL, cmd);

    if (rsc && (rsc->active == cmd)) {
        rsc->active = NULL;
        mainloop_set_trigger(rsc->work);
    }

    if (!rsc) {
        cmd->rsc_deleted = 1;
    }

    send_cmd_complete_notify(cmd);

    if (cmd->interval && (cmd->lrmd_op_status == PCMK_LRM_OP_CANCELLED)) {
        if (rsc) {
            rsc->recurring_ops = g_list_remove(rsc->recurring_ops, cmd);
            rsc->pending_ops = g_list_remove(rsc->pending_ops, cmd);
        }
        free_lrmd_cmd(cmd);
    } else if (cmd->interval == 0) {
        if (rsc) {
            rsc->pending_ops = g_list_remove(rsc->pending_ops, cmd);
        }
        free_lrmd_cmd(cmd);
    } else {
        /* Clear all the values pertaining just to the last iteration of a recurring op. */
        cmd->lrmd_op_status = 0;
        cmd->last_pid = 0;
        memset(&cmd->t_run, 0, sizeof(cmd->t_run));
        memset(&cmd->t_queue, 0, sizeof(cmd->t_queue));
        free(cmd->output);
        cmd->output = NULL;
    }
}

static int
lsb2uniform_rc(const char *action, int rc)
{
    if (rc < 0) {
        return PCMK_OCF_UNKNOWN_ERROR;
    }

    /* status has different return codes that everything else. */
    if (!safe_str_eq(action, "status") && !safe_str_eq(action, "monitor")) {
        if (rc > PCMK_LSB_NOT_RUNNING) {
            return PCMK_OCF_UNKNOWN_ERROR;
        }
        return rc;
    }

    switch (rc) {
        case PCMK_LSB_STATUS_OK:
            return PCMK_OCF_OK;
        case PCMK_LSB_STATUS_NOT_INSTALLED:
            return PCMK_OCF_NOT_INSTALLED;
        case PCMK_LSB_STATUS_VAR_PID:
        case PCMK_LSB_STATUS_VAR_LOCK:
        case PCMK_LSB_STATUS_NOT_RUNNING:
            return PCMK_OCF_NOT_RUNNING;
        default:
            return PCMK_OCF_UNKNOWN_ERROR;
    }

    return PCMK_OCF_UNKNOWN_ERROR;
}

static int
ocf2uniform_rc(int rc)
{
    if (rc < 0 || rc > PCMK_OCF_FAILED_MASTER) {
        return PCMK_OCF_UNKNOWN_ERROR;
    }

    return rc;
}

static int
stonith2uniform_rc(const char *action, int rc)
{
    if (rc == -ENODEV) {
        if (safe_str_eq(action, "stop")) {
            rc = PCMK_OCF_OK;
        } else if (safe_str_eq(action, "start")) {
            rc = PCMK_OCF_NOT_INSTALLED;
        } else {
            rc = PCMK_OCF_NOT_RUNNING;
        }
    } else if (rc != 0) {
        rc = PCMK_OCF_UNKNOWN_ERROR;
    }
    return rc;
}

#if SUPPORT_NAGIOS
static int
nagios2uniform_rc(const char *action, int rc)
{
    if (rc < 0) {
        return PCMK_OCF_UNKNOWN_ERROR;
    }

    switch (rc) {
        case NAGIOS_STATE_OK:
            return PCMK_OCF_OK;
        case NAGIOS_INSUFFICIENT_PRIV:
            return PCMK_OCF_INSUFFICIENT_PRIV;
        case NAGIOS_NOT_INSTALLED:
            return PCMK_OCF_NOT_INSTALLED;
        case NAGIOS_STATE_WARNING:
        case NAGIOS_STATE_CRITICAL:
        case NAGIOS_STATE_UNKNOWN:
        case NAGIOS_STATE_DEPENDENT:
        default:
            return PCMK_OCF_UNKNOWN_ERROR;
    }

    return PCMK_OCF_UNKNOWN_ERROR;
}
#endif

static int
get_uniform_rc(const char *standard, const char *action, int rc)
{
    if (safe_str_eq(standard, "ocf")) {
        return ocf2uniform_rc(rc);
    } else if (safe_str_eq(standard, "stonith")) {
        return stonith2uniform_rc(action, rc);
    } else if (safe_str_eq(standard, "systemd")) {
        return rc;
    } else if (safe_str_eq(standard, "upstart")) {
        return rc;
#if SUPPORT_NAGIOS
    } else if (safe_str_eq(standard, "nagios")) {
        return nagios2uniform_rc(action, rc);
#endif
    } else {
        return lsb2uniform_rc(action, rc);
    }
}

void
notify_of_new_client(crm_client_t *new_client)
{
    crm_client_t *client = NULL;
    GHashTableIter iter;
    xmlNode *notify = NULL;
    char *key = NULL;

    notify = create_xml_node(NULL, T_LRMD_NOTIFY);
    crm_xml_add(notify, F_LRMD_ORIGIN, __FUNCTION__);
    crm_xml_add(notify, F_LRMD_OPERATION, LRMD_OP_NEW_CLIENT);

    g_hash_table_iter_init(&iter, client_connections);
    while (g_hash_table_iter_next(&iter, (gpointer *) & key, (gpointer *) & client)) {

        if (safe_str_eq(client->id, new_client->id)) {
            continue;
        }

        send_client_notify((gpointer) key, (gpointer) client, (gpointer) notify);
    }
    free_xml(notify);
}

void
client_disconnect_cleanup(const char *client_id)
{
    GHashTableIter iter;
    lrmd_rsc_t *rsc = NULL;
    char *key = NULL;

    g_hash_table_iter_init(&iter, rsc_list);
    while (g_hash_table_iter_next(&iter, (gpointer *) & key, (gpointer *) & rsc)) {
        if (rsc->call_opts & lrmd_opt_drop_recurring) {
            /* This client is disconnecting, drop any recurring operations
             * it may have initiated on the resource */
            cancel_all_recurring(rsc, client_id);
        }
    }
}

static void
action_complete(svc_action_t * action)
{
    lrmd_rsc_t *rsc;
    lrmd_cmd_t *cmd = action->cb_data;
    const char *rclass = NULL;

    bool goagain = false;

    bool goagain = false;

    if (!cmd) {
        crm_err("LRMD action (%s) completed does not match any known operations.", action->id);
        return;
    }
#ifdef HAVE_SYS_TIMEB_H
    if (cmd->exec_rc != action->rc) {
        ftime(&cmd->t_rcchange);
    }
#endif

    cmd->last_pid = action->pid;
    cmd->exec_rc = get_uniform_rc(action->standard, cmd->action, action->rc);
    cmd->lrmd_op_status = action->status;
    rsc = cmd->rsc_id ? g_hash_table_lookup(rsc_list, cmd->rsc_id) : NULL;

    if(rsc && safe_str_eq(rsc->class, "service")) {
        rclass = resources_find_service_class(rsc->class);
    } else if(rsc) {
        rclass = rsc->class;
    }

    if (safe_str_eq(rclass, "systemd")) {
        if(cmd->exec_rc == PCMK_OCF_OK && safe_str_eq(cmd->action, "start")) {
            /* systemd I curse thee!
             *
             * systemd returns from start actions after the start _begins_
             * not after it completes.
             *
             * So we have to jump through a few hoops so that we don't
             * report 'complete' to the rest of pacemaker until, you know,
             * its actually done.
             */
            goagain = true;
            cmd->real_action = cmd->action;
            cmd->action = strdup("monitor");

        } else if(cmd->real_action) {
            /* Ok, so this is the follow up monitor action to check if start actually completed */
            if(cmd->lrmd_op_status == PCMK_LRM_OP_DONE && cmd->exec_rc == PCMK_OCF_PENDING) {
                goagain = true;
            }
        }
    }

<<<<<<< HEAD
    if (rsc && safe_str_eq(rsc->class, "systemd")) {
        if(safe_str_eq(cmd->action, "start")) {
            /* systemd I curse thee!
             *
             * systemd returns from start actions after the start _begins_
             * not after it completes.
             *
             * So we have to jump through a few hoops so that we don't
             * report 'complete' to the rest of pacemaker until, you know,
             * its actually done.
             */
            goagain = true;
            cmd->real_action = cmd->action;
            cmd->action = strdup("monitor");

        } else if(cmd->real_action) {
            /* Ok, so this is the follow up monitor action to check if start actually completed */
            if(cmd->lrmd_op_status == PCMK_LRM_OP_DONE && cmd->exec_rc == PCMK_OCF_PENDING) {
                goagain = true;
            }
        }
    }

=======
>>>>>>> 93a037d2
#if SUPPORT_NAGIOS
    if (rsc && safe_str_eq(rsc->class, "nagios")) {
        if (safe_str_eq(cmd->action, "monitor") &&
            cmd->interval == 0 && cmd->exec_rc == PCMK_OCF_OK) {
            /* Successfully executed --version for the nagios plugin */
            cmd->exec_rc = PCMK_OCF_NOT_RUNNING;

        } else if (safe_str_eq(cmd->action, "start") && cmd->exec_rc != PCMK_OCF_OK) {
            goagain = true;
        }
    }
#endif

    if(goagain) {
        int time_sum = 0;
        int timeout_left = 0;
        int delay = cmd->timeout_orig / 10;

#  ifdef HAVE_SYS_TIMEB_H
        struct timeb now = { 0, };

        ftime(&now);
        time_sum = time_diff_ms(&now, &cmd->t_first_run);
        timeout_left = cmd->timeout_orig - time_sum;
<<<<<<< HEAD
=======

        if(delay >= timeout_left && timeout_left > 20) {
            delay = timeout_left/2;
        }

>>>>>>> 93a037d2
        if (delay < timeout_left) {
            cmd->start_delay = delay;
            cmd->timeout = timeout_left;

            if(cmd->exec_rc != PCMK_OCF_OK) {
<<<<<<< HEAD
                crm_notice
                    ("%s %s failed (rc=%d): re-scheduling (time_sum=%dms, start_delay=%dms, timeout=%dms)",
                     cmd->rsc_id, cmd->action, cmd->exec_rc, time_sum, cmd->start_delay,
                     cmd->timeout);
=======
                crm_info("%s %s failed (rc=%d): re-scheduling (elapsed=%dms, remaining=%dms, start_delay=%dms)",
                         cmd->rsc_id, cmd->action, cmd->exec_rc, time_sum, timeout_left, delay);
>>>>>>> 93a037d2
            }

            cmd->lrmd_op_status = 0;
            cmd->last_pid = 0;
            memset(&cmd->t_run, 0, sizeof(cmd->t_run));
            memset(&cmd->t_queue, 0, sizeof(cmd->t_queue));
            free(cmd->output);
            cmd->output = NULL;

            rsc->active = NULL;
            schedule_lrmd_cmd(rsc, cmd);
            return;
<<<<<<< HEAD
        }
#  endif
    }
=======

        } else {
            crm_notice("Giving up on %s %s (rc=%d): timeout (elapsed=%dms, remaining=%dms)",
                       cmd->rsc_id, cmd->action, cmd->exec_rc, time_sum, timeout_left);
            cmd->lrmd_op_status = PCMK_LRM_OP_TIMEOUT;
            cmd->exec_rc = PCMK_OCF_TIMEOUT;
        }
#  endif
    }

    if (action->stderr_data) {
        cmd->output = strdup(action->stderr_data);
    } else if (action->stdout_data) {
        cmd->output = strdup(action->stdout_data);
    }

>>>>>>> 93a037d2
    cmd_finalize(cmd, rsc);
}

static void
stonith_action_complete(lrmd_cmd_t * cmd, int rc)
{
    int recurring = cmd->interval;
    lrmd_rsc_t *rsc = NULL;

    cmd->exec_rc = get_uniform_rc("stonith", cmd->action, rc);

    rsc = g_hash_table_lookup(rsc_list, cmd->rsc_id);

    if (cmd->lrmd_op_status == PCMK_LRM_OP_CANCELLED) {
        recurring = 0;
        /* do nothing */
    } else if (rc) {
        /* Attempt to map return codes to op status if possible */
        switch (rc) {
            case -EPROTONOSUPPORT:
                cmd->lrmd_op_status = PCMK_LRM_OP_NOTSUPPORTED;
                break;
            case -ETIME:
                cmd->lrmd_op_status = PCMK_LRM_OP_TIMEOUT;
                break;
            default:
                cmd->lrmd_op_status = PCMK_LRM_OP_ERROR;
        }
    } else {
        /* command successful */
        cmd->lrmd_op_status = PCMK_LRM_OP_DONE;
        if (safe_str_eq(cmd->action, "start") && rsc) {
            rsc->stonith_started = 1;
        }
    }

    if (recurring && rsc) {
        if (cmd->stonith_recurring_id) {
            g_source_remove(cmd->stonith_recurring_id);
        }
        cmd->stonith_recurring_id = g_timeout_add(cmd->interval, stonith_recurring_op_helper, cmd);
    }

    cmd_finalize(cmd, rsc);
}

static void
lrmd_stonith_callback(stonith_t * stonith, stonith_callback_data_t * data)
{
    stonith_action_complete(data->userdata, data->rc);
}

void
stonith_connection_failed(void)
{
    GHashTableIter iter;
    GList *cmd_list = NULL;
    GList *cmd_iter = NULL;
    lrmd_rsc_t *rsc = NULL;
    char *key = NULL;

    g_hash_table_iter_init(&iter, rsc_list);
    while (g_hash_table_iter_next(&iter, (gpointer *) & key, (gpointer *) & rsc)) {
        if (safe_str_eq(rsc->class, "stonith")) {
            if (rsc->recurring_ops) {
                cmd_list = g_list_concat(cmd_list, rsc->recurring_ops);
            }
            if (rsc->pending_ops) {
                cmd_list = g_list_concat(cmd_list, rsc->pending_ops);
            }
            rsc->pending_ops = rsc->recurring_ops = NULL;
        }
    }

    if (!cmd_list) {
        return;
    }

    crm_err("STONITH connection failed, finalizing %d pending operations.",
            g_list_length(cmd_list));
    for (cmd_iter = cmd_list; cmd_iter; cmd_iter = cmd_iter->next) {
        stonith_action_complete(cmd_iter->data, -ENOTCONN);
    }
    g_list_free(cmd_list);
}

static int
lrmd_rsc_execute_stonith(lrmd_rsc_t * rsc, lrmd_cmd_t * cmd)
{
    int rc = 0;
    int do_monitor = 0;

    stonith_t *stonith_api = get_stonith_connection();

    if (!stonith_api) {
        cmd->exec_rc = get_uniform_rc("stonith", cmd->action, -ENOTCONN);
        cmd->lrmd_op_status = PCMK_LRM_OP_ERROR;
        cmd_finalize(cmd, rsc);
        return -EUNATCH;
    }

    if (safe_str_eq(cmd->action, "start")) {
        char *key = NULL;
        char *value = NULL;
        stonith_key_value_t *device_params = NULL;

        if (cmd->params) {
            GHashTableIter iter;

            g_hash_table_iter_init(&iter, cmd->params);
            while (g_hash_table_iter_next(&iter, (gpointer *) & key, (gpointer *) & value)) {
                device_params = stonith_key_value_add(device_params, key, value);
            }
        }

        /* Stonith automatically registers devices from the IPC when changes occur,
         * but to avoid a possible race condition between stonith receiving the IPC update
         * and the lrmd requesting that resource, the lrmd still registers the device as well.
         * Stonith knows how to handle duplicate device registrations correctly. */
        rc = stonith_api->cmds->register_device(stonith_api,
                                                st_opt_sync_call,
                                                cmd->rsc_id,
                                                rsc->provider, rsc->type, device_params);

        stonith_key_value_freeall(device_params, 1, 1);
        if (rc == 0) {
            do_monitor = 1;
        }
    } else if (safe_str_eq(cmd->action, "stop")) {
        rc = stonith_api->cmds->remove_device(stonith_api, st_opt_sync_call, cmd->rsc_id);
        rsc->stonith_started = 0;
    } else if (safe_str_eq(cmd->action, "monitor")) {
        if (cmd->interval) {
            do_monitor = 1;
        } else {
            rc = rsc->stonith_started ? 0 : -ENODEV;
        }
    }

    if (!do_monitor) {
        goto cleanup_stonith_exec;
    }

    rc = stonith_api->cmds->monitor(stonith_api, 0, cmd->rsc_id, cmd->timeout / 1000);

    rc = stonith_api->cmds->register_callback(stonith_api,
                                              rc,
                                              0,
                                              0,
                                              cmd, "lrmd_stonith_callback", lrmd_stonith_callback);

    /* don't cleanup yet, we will find out the result of the monitor later */
    if (rc > 0) {
        rsc->active = cmd;
        return rc;
    } else if (rc == 0) {
        rc = -1;
    }

  cleanup_stonith_exec:
    stonith_action_complete(cmd, rc);
    return rc;
}

static void
dup_attr(gpointer key, gpointer value, gpointer user_data)
{
    g_hash_table_replace(user_data, strdup(key), strdup(value));
}

static int
lrmd_rsc_execute_service_lib(lrmd_rsc_t * rsc, lrmd_cmd_t * cmd)
{
    svc_action_t *action = NULL;
    GHashTable *params_copy = NULL;

    CRM_ASSERT(rsc);
    CRM_ASSERT(cmd);

    crm_trace("Creating action, resource:%s action:%s class:%s provider:%s agent:%s",
              rsc->rsc_id, cmd->action, rsc->class, rsc->provider, rsc->type);

#if SUPPORT_NAGIOS
    /* Recurring operations are cancelled anyway for a stop operation */
    if (safe_str_eq(rsc->class, "nagios") && safe_str_eq(cmd->action, "stop")) {
        cmd->exec_rc = PCMK_OCF_OK;
        goto exec_done;
    }
#endif

    if (cmd->params) {
        params_copy = g_hash_table_new_full(crm_str_hash,
                                            g_str_equal, g_hash_destroy_str, g_hash_destroy_str);

        if (params_copy != NULL) {
            g_hash_table_foreach(cmd->params, dup_attr, params_copy);
        }
    }

    action = resources_action_create(rsc->rsc_id,
                                     rsc->class,
                                     rsc->provider,
                                     rsc->type,
                                     normalize_action_name(rsc, cmd->action),
                                     cmd->interval, cmd->timeout, params_copy);

    if (!action) {
        crm_err("Failed to create action, action:%s on resource %s", cmd->action, rsc->rsc_id);
        cmd->lrmd_op_status = PCMK_LRM_OP_ERROR;
        goto exec_done;
    }

    action->cb_data = cmd;

    /* 'cmd' may not be valid after this point if
     * services_action_async() returned TRUE
     *
     * Upstart and systemd both synchronously determine monitor/status
     * results and call action_complete (which may free 'cmd') if necessary.
     */
    if (services_action_async(action, action_complete)) {
        return TRUE;
    }

    cmd->exec_rc = action->rc;
    if(action->status != PCMK_LRM_OP_DONE) {
        cmd->lrmd_op_status = action->status;
    } else {
        cmd->lrmd_op_status = PCMK_LRM_OP_ERROR;
    }
    services_action_free(action);
    action = NULL;

  exec_done:
    cmd_finalize(cmd, rsc);
    return TRUE;
}

static gboolean
lrmd_rsc_execute(lrmd_rsc_t * rsc)
{
    lrmd_cmd_t *cmd = NULL;

    CRM_CHECK(rsc != NULL, return FALSE);

    if (rsc->active) {
        crm_trace("%s is still active", rsc->rsc_id);
        return TRUE;
    }

    if (rsc->pending_ops) {
        GList *first = rsc->pending_ops;

        cmd = first->data;
        if (cmd->delay_id) {
            crm_trace
                ("Command %s %s was asked to run too early, waiting for start_delay timeout of %dms",
                 cmd->rsc_id, cmd->action, cmd->start_delay);
            return TRUE;
        }
        rsc->pending_ops = g_list_remove_link(rsc->pending_ops, first);
        g_list_free_1(first);

#ifdef HAVE_SYS_TIMEB_H
        if (cmd->t_first_run.time == 0) {
            ftime(&cmd->t_first_run);
        }
        ftime(&cmd->t_run);
#endif
    }

    if (!cmd) {
        crm_trace("Nothing further to do for %s", rsc->rsc_id);
        return TRUE;
    }

    rsc->active = cmd;          /* only one op at a time for a rsc */
    if (cmd->interval) {
        rsc->recurring_ops = g_list_append(rsc->recurring_ops, cmd);
    }

    log_execute(cmd);

    if (safe_str_eq(rsc->class, "stonith")) {
        lrmd_rsc_execute_stonith(rsc, cmd);
    } else {
        lrmd_rsc_execute_service_lib(rsc, cmd);
    }

    return TRUE;
}

static gboolean
lrmd_rsc_dispatch(gpointer user_data)
{
    return lrmd_rsc_execute(user_data);
}

void
free_rsc(gpointer data)
{
    GListPtr gIter = NULL;
    lrmd_rsc_t *rsc = data;
    int is_stonith = safe_str_eq(rsc->class, "stonith");

    for (gIter = rsc->pending_ops; gIter != NULL; gIter = gIter->next) {
        lrmd_cmd_t *cmd = gIter->data;

        /* command was never executed */
        cmd->lrmd_op_status = PCMK_LRM_OP_CANCELLED;
        cmd_finalize(cmd, NULL);
    }
    /* frees list, but not list elements. */
    g_list_free(rsc->pending_ops);

    for (gIter = rsc->recurring_ops; gIter != NULL; gIter = gIter->next) {
        lrmd_cmd_t *cmd = gIter->data;

        if (is_stonith) {
            cmd->lrmd_op_status = PCMK_LRM_OP_CANCELLED;
            cmd_finalize(cmd, NULL);
        } else {
            /* This command is already handed off to service library,
             * let service library cancel it and tell us via the callback
             * when it is cancelled. The rsc can be safely destroyed
             * even if we are waiting for the cancel result */
            services_action_cancel(rsc->rsc_id, normalize_action_name(rsc, cmd->action), cmd->interval);
        }
    }
    /* frees list, but not list elements. */
    g_list_free(rsc->recurring_ops);

    free(rsc->rsc_id);
    free(rsc->class);
    free(rsc->provider);
    free(rsc->type);
    mainloop_destroy_trigger(rsc->work);

    free(rsc);
}

static int
process_lrmd_signon(crm_client_t * client, uint32_t id, xmlNode * request)
{
    xmlNode *reply = create_xml_node(NULL, "reply");
    const char *is_ipc_provider = crm_element_value(request, F_LRMD_IS_IPC_PROVIDER);
    const char *protocol_version = crm_element_value(request, F_LRMD_PROTOCOL_VERSION);

    if (safe_str_neq(protocol_version, LRMD_PROTOCOL_VERSION)) {
        crm_xml_add_int(reply, F_LRMD_RC, -EPROTO);
        crm_xml_add(reply, F_LRMD_PROTOCOL_VERSION, LRMD_PROTOCOL_VERSION);
    }

    crm_xml_add(reply, F_LRMD_OPERATION, CRM_OP_REGISTER);
    crm_xml_add(reply, F_LRMD_CLIENTID, client->id);
    lrmd_server_send_reply(client, id, reply);

    if (crm_is_true(is_ipc_provider)) {
        /* this is a remote connection from a cluster nodes crmd */
#ifdef SUPPORT_REMOTE
        ipc_proxy_add_provider(client);
#endif
    }

    free_xml(reply);
    return pcmk_ok;
}

static int
process_lrmd_rsc_register(crm_client_t * client, uint32_t id, xmlNode * request)
{
    int rc = pcmk_ok;
    lrmd_rsc_t *rsc = build_rsc_from_xml(request);
    lrmd_rsc_t *dup = g_hash_table_lookup(rsc_list, rsc->rsc_id);

    if (dup &&
        safe_str_eq(rsc->class, dup->class) &&
        safe_str_eq(rsc->provider, dup->provider) && safe_str_eq(rsc->type, dup->type)) {

        crm_warn("Can't add, RSC '%s' already present in the rsc list (%d active resources)",
                 rsc->rsc_id, g_hash_table_size(rsc_list));

        free_rsc(rsc);
        return rc;
    }

    g_hash_table_replace(rsc_list, rsc->rsc_id, rsc);
    crm_info("Added '%s' to the rsc list (%d active resources)",
             rsc->rsc_id, g_hash_table_size(rsc_list));

    return rc;
}

static void
process_lrmd_get_rsc_info(crm_client_t * client, uint32_t id, xmlNode * request)
{
    int rc = pcmk_ok;
    int send_rc = 0;
    int call_id = 0;
    xmlNode *rsc_xml = get_xpath_object("//" F_LRMD_RSC, request, LOG_ERR);
    const char *rsc_id = crm_element_value(rsc_xml, F_LRMD_RSC_ID);
    xmlNode *reply = NULL;
    lrmd_rsc_t *rsc = NULL;

    crm_element_value_int(request, F_LRMD_CALLID, &call_id);

    if (!rsc_id) {
        rc = -ENODEV;
        goto get_rsc_done;
    }

    if (!(rsc = g_hash_table_lookup(rsc_list, rsc_id))) {
        crm_info("Resource '%s' not found (%d active resources)",
                 rsc_id, g_hash_table_size(rsc_list));
        rc = -ENODEV;
        goto get_rsc_done;
    }

  get_rsc_done:

    reply = create_xml_node(NULL, T_LRMD_REPLY);
    crm_xml_add(reply, F_LRMD_ORIGIN, __FUNCTION__);
    crm_xml_add_int(reply, F_LRMD_RC, rc);
    crm_xml_add_int(reply, F_LRMD_CALLID, call_id);

    if (rsc) {
        crm_xml_add(reply, F_LRMD_RSC_ID, rsc->rsc_id);
        crm_xml_add(reply, F_LRMD_CLASS, rsc->class);
        crm_xml_add(reply, F_LRMD_PROVIDER, rsc->provider);
        crm_xml_add(reply, F_LRMD_TYPE, rsc->type);
    }

    send_rc = lrmd_server_send_reply(client, id, reply);

    if (send_rc < 0) {
        crm_warn("LRMD reply to %s failed: %d", client->name, send_rc);
    }

    free_xml(reply);
}

static int
process_lrmd_rsc_unregister(crm_client_t * client, uint32_t id, xmlNode * request)
{
    int rc = pcmk_ok;
    lrmd_rsc_t *rsc = NULL;
    xmlNode *rsc_xml = get_xpath_object("//" F_LRMD_RSC, request, LOG_ERR);
    const char *rsc_id = crm_element_value(rsc_xml, F_LRMD_RSC_ID);

    if (!rsc_id) {
        return -ENODEV;
    }

    if (!(rsc = g_hash_table_lookup(rsc_list, rsc_id))) {
        crm_info("Resource '%s' not found (%d active resources)",
                 rsc_id, g_hash_table_size(rsc_list));
        return pcmk_ok;
    }

    if (rsc->active) {
        /* let the caller know there are still active ops on this rsc to watch for */
        crm_trace("Operation still in progress: %p", rsc->active);
        rc = -EINPROGRESS;
    }

    g_hash_table_remove(rsc_list, rsc_id);

    return rc;
}

static int
process_lrmd_rsc_exec(crm_client_t * client, uint32_t id, xmlNode * request)
{
    lrmd_rsc_t *rsc = NULL;
    lrmd_cmd_t *cmd = NULL;
    xmlNode *rsc_xml = get_xpath_object("//" F_LRMD_RSC, request, LOG_ERR);
    const char *rsc_id = crm_element_value(rsc_xml, F_LRMD_RSC_ID);
    int call_id;

    if (!rsc_id) {
        return -EINVAL;
    }
    if (!(rsc = g_hash_table_lookup(rsc_list, rsc_id))) {
        crm_info("Resource '%s' not found (%d active resources)",
                 rsc_id, g_hash_table_size(rsc_list));
        return -ENODEV;
    }

    cmd = create_lrmd_cmd(request, client);
    call_id = cmd->call_id;

    /* Don't reference cmd after handing it off to be scheduled.
     * The cmd could get merged and freed. */
    schedule_lrmd_cmd(rsc, cmd);

    return call_id;
}

static int
cancel_op(const char *rsc_id, const char *action, int interval)
{
    GListPtr gIter = NULL;
    lrmd_rsc_t *rsc = g_hash_table_lookup(rsc_list, rsc_id);

    /* How to cancel an action.
     * 1. Check pending ops list, if it hasn't been handed off
     *    to the service library or stonith recurring list remove
     *    it there and that will stop it.
     * 2. If it isn't in the pending ops list, then its either a
     *    recurring op in the stonith recurring list, or the service
     *    library's recurring list.  Stop it there
     * 3. If not found in any lists, then this operation has either
     *    been executed already and is not a recurring operation, or
     *    never existed.
     */
    if (!rsc) {
        return -ENODEV;
    }

    for (gIter = rsc->pending_ops; gIter != NULL; gIter = gIter->next) {
        lrmd_cmd_t *cmd = gIter->data;

        if (safe_str_eq(cmd->action, action) && cmd->interval == interval) {
            cmd->lrmd_op_status = PCMK_LRM_OP_CANCELLED;
            cmd_finalize(cmd, rsc);
            return pcmk_ok;
        }
    }

    if (safe_str_eq(rsc->class, "stonith")) {
        /* The service library does not handle stonith operations.
         * We have to handle recurring stonith opereations ourselves. */
        for (gIter = rsc->recurring_ops; gIter != NULL; gIter = gIter->next) {
            lrmd_cmd_t *cmd = gIter->data;

            if (safe_str_eq(cmd->action, action) && cmd->interval == interval) {
                cmd->lrmd_op_status = PCMK_LRM_OP_CANCELLED;
                if (rsc->active != cmd) {
                    cmd_finalize(cmd, rsc);
                }
                return pcmk_ok;
            }
        }
    } else if (services_action_cancel(rsc_id, normalize_action_name(rsc, action), interval) == TRUE) {
        /* The service library will tell the action_complete callback function
         * this action was cancelled, which will destroy the cmd and remove
         * it from the recurring_op list. Do not do that in this function
         * if the service library says it cancelled it. */
        return pcmk_ok;
    }

    return -EOPNOTSUPP;
}

static void
cancel_all_recurring(lrmd_rsc_t * rsc, const char *client_id)
{
    GList *cmd_list = NULL;
    GList *cmd_iter = NULL;

    /* Notice a copy of each list is created when concat is called.
     * This prevents odd behavior from occurring when the cmd_list
     * is iterated through later on.  It is possible the cancel_op
     * function may end up modifying the recurring_ops and pending_ops
     * lists.  If we did not copy those lists, our cmd_list iteration
     * could get messed up.*/
    if (rsc->recurring_ops) {
        cmd_list = g_list_concat(cmd_list, g_list_copy(rsc->recurring_ops));
    }
    if (rsc->pending_ops) {
        cmd_list = g_list_concat(cmd_list, g_list_copy(rsc->pending_ops));
    }
    if (!cmd_list) {
        return;
    }

    for (cmd_iter = cmd_list; cmd_iter; cmd_iter = cmd_iter->next) {
        lrmd_cmd_t *cmd = cmd_iter->data;

        if (cmd->interval == 0) {
            continue;
        }

        if (client_id && safe_str_neq(cmd->client_id, client_id)) {
            continue;
        }

        cancel_op(rsc->rsc_id, cmd->action, cmd->interval);
    }
    /* frees only the copied list data, not the cmds */
    g_list_free(cmd_list);
}

static int
process_lrmd_rsc_cancel(crm_client_t * client, uint32_t id, xmlNode * request)
{
    xmlNode *rsc_xml = get_xpath_object("//" F_LRMD_RSC, request, LOG_ERR);
    const char *rsc_id = crm_element_value(rsc_xml, F_LRMD_RSC_ID);
    const char *action = crm_element_value(rsc_xml, F_LRMD_RSC_ACTION);
    int interval = 0;

    crm_element_value_int(rsc_xml, F_LRMD_RSC_INTERVAL, &interval);

    if (!rsc_id || !action) {
        return -EINVAL;
    }

    return cancel_op(rsc_id, action, interval);
}

void
process_lrmd_message(crm_client_t * client, uint32_t id, xmlNode * request)
{
    int rc = pcmk_ok;
    int call_id = 0;
    const char *op = crm_element_value(request, F_LRMD_OPERATION);
    int do_reply = 0;
    int do_notify = 0;

    crm_trace("Processing %s operation from %s", op, client->id);
    crm_element_value_int(request, F_LRMD_CALLID, &call_id);

    if (crm_str_eq(op, CRM_OP_IPC_FWD, TRUE)) {
#ifdef SUPPORT_REMOTE
        ipc_proxy_forward_client(client, request);
#endif
        do_reply = 1;
    } else if (crm_str_eq(op, CRM_OP_REGISTER, TRUE)) {
        rc = process_lrmd_signon(client, id, request);
    } else if (crm_str_eq(op, LRMD_OP_RSC_REG, TRUE)) {
        rc = process_lrmd_rsc_register(client, id, request);
        do_notify = 1;
        do_reply = 1;
    } else if (crm_str_eq(op, LRMD_OP_RSC_INFO, TRUE)) {
        process_lrmd_get_rsc_info(client, id, request);
    } else if (crm_str_eq(op, LRMD_OP_RSC_UNREG, TRUE)) {
        rc = process_lrmd_rsc_unregister(client, id, request);
        /* don't notify anyone about failed un-registers */
        if (rc == pcmk_ok || rc == -EINPROGRESS) {
            do_notify = 1;
        }
        do_reply = 1;
    } else if (crm_str_eq(op, LRMD_OP_RSC_EXEC, TRUE)) {
        rc = process_lrmd_rsc_exec(client, id, request);
        do_reply = 1;
    } else if (crm_str_eq(op, LRMD_OP_RSC_CANCEL, TRUE)) {
        rc = process_lrmd_rsc_cancel(client, id, request);
        do_reply = 1;
    } else if (crm_str_eq(op, LRMD_OP_POKE, TRUE)) {
        do_notify = 1;
        do_reply = 1;
    } else {
        rc = -EOPNOTSUPP;
        do_reply = 1;
        crm_err("Unknown %s from %s", op, client->name);
        crm_log_xml_warn(request, "UnknownOp");
    }

    crm_debug("Processed %s operation from %s: rc=%d, reply=%d, notify=%d, exit=%d",
              op, client->id, rc, do_reply, do_notify, exit);

    if (do_reply) {
        send_reply(client, rc, id, call_id);
    }

    if (do_notify) {
        send_generic_notify(rc, request);
    }
}<|MERGE_RESOLUTION|>--- conflicted
+++ resolved
@@ -697,8 +697,6 @@
 
     bool goagain = false;
 
-    bool goagain = false;
-
     if (!cmd) {
         crm_err("LRMD action (%s) completed does not match any known operations.", action->id);
         return;
@@ -743,32 +741,6 @@
         }
     }
 
-<<<<<<< HEAD
-    if (rsc && safe_str_eq(rsc->class, "systemd")) {
-        if(safe_str_eq(cmd->action, "start")) {
-            /* systemd I curse thee!
-             *
-             * systemd returns from start actions after the start _begins_
-             * not after it completes.
-             *
-             * So we have to jump through a few hoops so that we don't
-             * report 'complete' to the rest of pacemaker until, you know,
-             * its actually done.
-             */
-            goagain = true;
-            cmd->real_action = cmd->action;
-            cmd->action = strdup("monitor");
-
-        } else if(cmd->real_action) {
-            /* Ok, so this is the follow up monitor action to check if start actually completed */
-            if(cmd->lrmd_op_status == PCMK_LRM_OP_DONE && cmd->exec_rc == PCMK_OCF_PENDING) {
-                goagain = true;
-            }
-        }
-    }
-
-=======
->>>>>>> 93a037d2
 #if SUPPORT_NAGIOS
     if (rsc && safe_str_eq(rsc->class, "nagios")) {
         if (safe_str_eq(cmd->action, "monitor") &&
@@ -793,28 +765,18 @@
         ftime(&now);
         time_sum = time_diff_ms(&now, &cmd->t_first_run);
         timeout_left = cmd->timeout_orig - time_sum;
-<<<<<<< HEAD
-=======
 
         if(delay >= timeout_left && timeout_left > 20) {
             delay = timeout_left/2;
         }
 
->>>>>>> 93a037d2
         if (delay < timeout_left) {
             cmd->start_delay = delay;
             cmd->timeout = timeout_left;
 
             if(cmd->exec_rc != PCMK_OCF_OK) {
-<<<<<<< HEAD
-                crm_notice
-                    ("%s %s failed (rc=%d): re-scheduling (time_sum=%dms, start_delay=%dms, timeout=%dms)",
-                     cmd->rsc_id, cmd->action, cmd->exec_rc, time_sum, cmd->start_delay,
-                     cmd->timeout);
-=======
                 crm_info("%s %s failed (rc=%d): re-scheduling (elapsed=%dms, remaining=%dms, start_delay=%dms)",
                          cmd->rsc_id, cmd->action, cmd->exec_rc, time_sum, timeout_left, delay);
->>>>>>> 93a037d2
             }
 
             cmd->lrmd_op_status = 0;
@@ -827,11 +789,6 @@
             rsc->active = NULL;
             schedule_lrmd_cmd(rsc, cmd);
             return;
-<<<<<<< HEAD
-        }
-#  endif
-    }
-=======
 
         } else {
             crm_notice("Giving up on %s %s (rc=%d): timeout (elapsed=%dms, remaining=%dms)",
@@ -848,7 +805,6 @@
         cmd->output = strdup(action->stdout_data);
     }
 
->>>>>>> 93a037d2
     cmd_finalize(cmd, rsc);
 }
 
