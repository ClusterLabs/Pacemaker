#
# Pacemaker code
#
# Copyright (C) 2004 Andrew Beekhof
#
# This program is free software; you can redistribute it and/or
# modify it under the terms of the GNU General Public License
# as published by the Free Software Foundation; either version 2
# of the License, or (at your option) any later version.
#
# This program is distributed in the hope that it will be useful,
# but WITHOUT ANY WARRANTY; without even the implied warranty of
# MERCHANTABILITY or FITNESS FOR A PARTICULAR PURPOSE.  See the
# GNU General Public License for more details.
#
# You should have received a copy of the GNU General Public License
# along with this program; if not, write to the Free Software
# Foundation, Inc., 59 Temple Place - Suite 330, Boston, MA  02111-1307, USA.
#

EXTRA_DIST              = bootstrap ConfigureMe README.in libltdl.tar

RPM			= @RPM@
RPMFLAGS		= -ba
TARFILE			= pacemaker.tar.gz
AM_TAR			= tar
<<<<<<< HEAD
LAST_RELEASE		= Pacemaker-0.6.5
=======
LAST_RELEASE		= Pacemaker-0.6.3
STABLE_SERIES		= stable-0.6
>>>>>>> c4d91edf

AUTOMAKE_OPTIONS	= foreign
##ACLOCAL                 = aclocal -I $(auxdir)

PRETTY_ARGS		= --braces-on-if-line --braces-on-struct-decl-line --cuddle-do-while --cuddle-else --leave-preprocessor-space --blank-lines-after-declarations --blank-lines-after-procedures -sc --case-indentation4 --no-space-after-function-call-names --no-blank-lines-after-commas --procnames-start-lines --leave-optional-blank-lines --indent-level4 --line-length100 --break-before-boolean-operator --ignore-newlines --no-space-after-if --no-space-after-for --no-space-after-while --paren-indentation4

MAINTAINERCLEANFILES    = Makefile.in aclocal.m4 configure DRF/config-h.in \
                        DRF/stamp-h.in libtool.m4 ltdl.m4 libltdl.tar

SUBDIRS	= debian build $(LIBLTDL_DIR) replace include lib cib pengine crmd crm fencing tools doc cts xml

tgz:
	rm -f $(TARFILE)
	hg archive -t tgz $(TARFILE)
	echo Rebuilt $(TARFILE) on `date`

changes:
	printf "$(PACKAGE) ($(VERSION)-1) stable; urgency=medium\n"
	printf "  * Update source tarball to revision: `hg id`\n"
	printf "  * Statistics:\n"
	printf "      Changesets: `hg log -M --template "{desc|firstline|strip}\n" -r $(LAST_RELEASE):tip | wc -l`\n"
	printf "      Diff:           "
	hg diff -r $(LAST_RELEASE):tip | diffstat | tail -n 1
	printf "\n  * Testing Notes:\n"
	printf "\n  + Test hardware:\n"
	printf "\n  + All testing was performed with STONITH enabled\n"
	printf "\n  + Pending bugs encountered during testing:\n"
	printf "\n  * Changes since $(LAST_RELEASE)\n"
	hg log -M --template "  + {desc|firstline|strip}\n" -r $(LAST_RELEASE):tip | grep -v Low: | sort -uf 
	printf "\n -- Andrew Beekhof <abeekhof@suse.de>  `date +"%a, %d %b %Y %T %z"`\n"

features:
	printf "$(PACKAGE) ($(VERSION)-1) unstable; urgency=medium\n"
	printf "  * Update source tarball to revision: `hg id`\n"
	printf "  * Statistics:\n"
	printf "      Changesets: `hg out -M --template "{desc|firstline|strip}\n" ../$(STABLE_SERIES) | wc -l`\n"
	printf "      Diff:           "
	hg out -M -p ../$(STABLE_SERIES) | diffstat | tail -n 1
	printf "\n  * Changes added since $(STABLE_SERIES)\n"
	hg out -M --template "  + {desc|firstline|strip}\n" ../$(STABLE_SERIES) | grep -v Low: | sort -uf 
	printf "\n -- Andrew Beekhof <abeekhof@suse.de>  `date +"%a, %d %b %Y %T %z"`\n"

obs:	tgz
	make changes > .changes
	scp .changes $(TARFILE) vmhost.beekhof.net:Development/obs/server:ha-clustering/pacemaker/

dev:	tgz
	make features > .changes
	scp .changes $(TARFILE) vmhost.beekhof.net:Development/obs/server:ha-clustering:UNSTABLE/pacemaker/

home:	tgz
	make changes > .changes
	scp .changes $(TARFILE) vmhost.beekhof.net:Development/obs/home:beekhof/pacemaker-test/

global: clean-generic
	gtags -q

global-html: global
	htags -sanhIT

global-www: global-html
	rsync -avzxlSD --progress HTML/ root@clusterlabs.org:/var/lib/global/pacemaker

pretty:
	for file in `find . -name "*.c" | tr '\n' ' '`; do	\
		gnuindent $(PRETTY_ARGS) $$file;		\
	done

rpmtgz: tgz
	echo "Installing $(TARFILE) into /usr/src/packages/SOURCES for rpm"
	-test -d /usr/src/packages/SOURCES && cp $(TARFILE) /usr/src/packages/SOURCES/
	-test -d /usr/src/redhat/SOURCES && cp $(TARFILE) /usr/src/redhat/SOURCES/

rpm:	rpmtgz
	$(RPM) $(RPMFLAGS) $(top_srcdir)/pacemaker.spec </dev/null;

drpm:	rpmtgz
	$(RPM) --nodeps $(RPMFLAGS) $(top_srcdir)/pacemaker.spec </dev/null;


deb:	tgz
	rm -rf $(distdir)
	tar -zxf $(TARFILE)
	cd $(distdir) ; dpkg-buildpackage -rfakeroot -us -uc 
	rm -rf $(distdir)

install-exec-local:
	test -d $(DESTDIR)$(LCRSODIR) || mkdir -p $(DESTDIR)$(LCRSODIR) 
if BUILD_AIS_SUPPORT
	rm -f $(DESTDIR)$(LCRSODIR)/pacemaker.lcrso $(DESTDIR)$(LCRSODIR)/service_crm.so
	cp $(DESTDIR)$(libdir)/service_crm.so $(DESTDIR)$(LCRSODIR)/pacemaker.lcrso
endif

clean-generic:
	find . -name ".gres.*" -exec rm \{\} \;
	find . -name "*~" -exec rm \{\} \;

dist-clean-local:
	rm -f autoconf automake autoheader $(TARFILE)

maintainer-clean-local:
	rm -f libltdl.tar

# "pkg" format for Solaris etc.
pkg:
		(cd build/pkg && $(MAKE) PWD=`pwd` pkg)

# "port" format for BSD
portfile:	dist
		( cd build/port && $(MAKE) PWD=`pwd` portfile)

.PHONY: rpm pkg handy handy-copy<|MERGE_RESOLUTION|>--- conflicted
+++ resolved
@@ -24,12 +24,7 @@
 RPMFLAGS		= -ba
 TARFILE			= pacemaker.tar.gz
 AM_TAR			= tar
-<<<<<<< HEAD
 LAST_RELEASE		= Pacemaker-0.6.5
-=======
-LAST_RELEASE		= Pacemaker-0.6.3
-STABLE_SERIES		= stable-0.6
->>>>>>> c4d91edf
 
 AUTOMAKE_OPTIONS	= foreign
 ##ACLOCAL                 = aclocal -I $(auxdir)
