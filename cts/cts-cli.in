--- conflicted
+++ resolved
@@ -97,10 +97,7 @@
 }
 
 function test_crm_mon() {
-<<<<<<< HEAD
-=======
     local TMPXML
->>>>>>> b0ef36d8
     export CIB_file="$test_home/cli/crm_mon.xml"
 
     desc="Basic text output"
@@ -132,8 +129,6 @@
 
     # XML includes everything already so there's no need for a complete test
 
-<<<<<<< HEAD
-=======
     desc="Complete text output with detail"
     cmd="crm_mon -1R --include=all"
     test_assert $CRM_EX_OK 0
@@ -158,7 +153,6 @@
     cmd="crm_mon -1 --output-as=xml --group-by-node"
     test_assert $CRM_EX_OK 0
 
->>>>>>> b0ef36d8
     desc="Complete text output filtered by node"
     cmd="crm_mon -1 --include=all --node=cluster01"
     test_assert $CRM_EX_OK 0
@@ -175,8 +169,6 @@
     cmd="crm_mon --output-as=xml --include=all --node=even-nodes"
     test_assert $CRM_EX_OK 0
 
-<<<<<<< HEAD
-=======
     desc="Complete text output filtered by resource tag"
     cmd="crm_mon -1 --include=all --resource=fencing-rscs"
     test_assert $CRM_EX_OK 0
@@ -185,7 +177,6 @@
     cmd="crm_mon --output-as=xml --include=all --resource=fencing-rscs"
     test_assert $CRM_EX_OK 0
 
->>>>>>> b0ef36d8
     desc="Basic text output filtered by node that doesn't exist"
     cmd="crm_mon -1 --node=blah"
     test_assert $CRM_EX_OK 0
@@ -194,15 +185,6 @@
     cmd="crm_mon --output-as=xml --node=blah"
     test_assert $CRM_EX_OK 0
 
-<<<<<<< HEAD
-    desc="Detailed text output"
-    cmd="crm_mon -1 --show-detail"
-    test_assert $CRM_EX_OK 0
-
-    # XML already includes extra detail
-
-=======
->>>>>>> b0ef36d8
     desc="Basic text output with inactive resources"
     cmd="crm_mon -1 -r"
     test_assert $CRM_EX_OK 0
@@ -215,8 +197,6 @@
 
     # XML already includes inactive resources
 
-<<<<<<< HEAD
-=======
     desc="Complete text output filtered by primitive resource"
     cmd="crm_mon -1 --include=all --resource=Fencing"
     test_assert $CRM_EX_OK 0
@@ -357,7 +337,6 @@
     cmd="crm_mon --output-as=xml --resource=mysql-proxy:1"
     test_assert $CRM_EX_OK 0
 
->>>>>>> b0ef36d8
     unset CIB_file
 
     export CIB_file="$test_home/cli/crm_mon-partial.xml"
@@ -376,8 +355,6 @@
 
     # XML already includes inactive resources
 
-<<<<<<< HEAD
-=======
     desc="Complete brief text output, with inactive resources"
     cmd="crm_mon -1 -r --include=all --brief"
     test_assert $CRM_EX_OK 0
@@ -388,7 +365,6 @@
     cmd="crm_mon -1 -r --include=all --group-by-node --brief"
     test_assert $CRM_EX_OK 0
 
->>>>>>> b0ef36d8
     desc="Text output of partially active resources, with inactive resources, filtered by node"
     cmd="crm_mon -1 -r --node=cluster01"
     test_assert $CRM_EX_OK 0
@@ -398,8 +374,6 @@
     test_assert $CRM_EX_OK 0
 
     unset CIB_file
-<<<<<<< HEAD
-=======
 
     export CIB_file=$(mktemp ${TMPDIR:-/tmp}/cts-cli.crm_mon.xml.XXXXXXXXXX)
     sed -e '/maintenance-mode/ s/false/true/' "$test_home/cli/crm_mon.xml" > $CIB_file
@@ -410,7 +384,6 @@
 
     rm -r "$CIB_file"
     unset CIB_file
->>>>>>> b0ef36d8
 }
 
 function test_tools() {
@@ -777,8 +750,6 @@
     cmd="crm_resource --clear --expired"
     test_assert $CRM_EX_OK
 
-<<<<<<< HEAD
-=======
     # Clear has already been tested elsewhere, but we need to get rid of the
     # constraints so testing delete works.  It won't delete if there's still
     # a reference to the resource somewhere.
@@ -790,7 +761,6 @@
     cmd="crm_resource -D -r dummy -t primitive"
     test_assert $CRM_EX_OK
 
->>>>>>> b0ef36d8
     unset CIB_shadow
     unset CIB_shadow_dir
     rm -f "$TMPXML" "$TMPORIG"
@@ -1632,10 +1602,7 @@
         -e 's/(version .*)/(version)/' \
         -e 's/last_update time=\".*\"/last_update time=\"\"/' \
         -e 's/last_change time=\".*\"/last_change time=\"\"/' \
-<<<<<<< HEAD
-=======
         -e 's/ api-version=\".*\" / api-version=\"X\" /' \
->>>>>>> b0ef36d8
         -e 's/ version=\".*\" / version=\"\" /' \
         -e 's/request=\".*crm_mon/request=\"crm_mon/' \
         -e 's/crm_feature_set="[^"]*" //'\
