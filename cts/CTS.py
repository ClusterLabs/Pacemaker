'''CTS: Cluster Testing System: Main module

Classes related to testing high-availability clusters...
 '''

__copyright__ = '''
Copyright (C) 2000, 2001 Alan Robertson <alanr@unix.sh>
Licensed under the GNU GPL.
'''

#
# This program is free software; you can redistribute it and/or
# modify it under the terms of the GNU General Public License
# as published by the Free Software Foundation; either version 2
# of the License, or (at your option) any later version.
#
# This program is distributed in the hope that it will be useful,
# but WITHOUT ANY WARRANTY; without even the implied warranty of
# MERCHANTABILITY or FITNESS FOR A PARTICULAR PURPOSE.  See the
# GNU General Public License for more details.
#
# You should have received a copy of the GNU General Public License
# along with this program; if not, write to the Free Software
# Foundation, Inc., 51 Franklin St, Fifth Floor, Boston, MA  02110-1301  USA.

import types, string, select, sys, time, re, os, struct, signal
import time, syslog, random, traceback, base64, pickle, binascii, fcntl


from socket import gethostbyname_ex
from UserDict import UserDict
from subprocess import Popen,PIPE
from threading import Thread

<<<<<<< HEAD
from cts.CTSvars     import *
from cts.logging     import LogFactory
from cts.watcher     import LogWatcher
from cts.remote      import RemoteFactory
from cts.environment import EnvFactory
from cts.patterns    import PatternSelector
=======
trace_rsh = None
trace_lw = None
>>>>>>> f6dcf47e

has_log_stats = {}
log_stats_bin = CTSvars.CRM_DAEMON_DIR + "/cts_log_stats.sh"
log_stats = """
#!/bin/bash
# Tool for generating system load reports while CTS runs

trap "" 1

f=$1; shift
action=$1; shift
base=`basename $0`

if [ ! -e $f ]; then
    echo "Time, Load 1, Load 5, Load 15, Test Marker" > $f
fi

function killpid() {
    if [ -e $f.pid ]; then
       kill -9 `cat $f.pid`
       rm -f $f.pid
    fi
}

function status() {
    if [ -e $f.pid ]; then
       kill -0 `cat $f.pid`
       return $?
    else
       return 1
    fi
}

function start() {
    # Is it already running?
    if
	status
    then
        return
    fi

    echo Active as $$
    echo $$ > $f.pid

    while [ 1 = 1 ]; do
        uptime | sed s/up.*:/,/ | tr '\\n' ',' >> $f
        #top -b -c -n1 | grep -e usr/libexec/pacemaker | grep -v -e grep -e python | head -n 1 | sed s@/usr/libexec/pacemaker/@@ | awk '{print " 0, "$9", "$10", "$12}' | tr '\\n' ',' >> $f
        echo 0 >> $f
        sleep 5
    done
}

case $action in
    start)
        start
        ;;
    start-bg|bg)
        # Use c --ssh -- ./stats.sh file start-bg
        nohup $0 $f start >/dev/null 2>&1 </dev/null &
        ;;
    stop)
	killpid
	;;
    delete)
	killpid
	rm -f $f
	;;
    mark)
	uptime | sed s/up.*:/,/ | tr '\\n' ',' >> $f
	echo " $*" >> $f
        start
	;;
    *)
	echo "Unknown action: $action."
	;;
esac
"""

<<<<<<< HEAD
class CtsLab:
=======

class CtsLab(UserDict):
>>>>>>> f6dcf47e
    '''This class defines the Lab Environment for the Cluster Test System.
    It defines those things which are expected to change from test
    environment to test environment for the same cluster manager.

    It is where you define the set of nodes that are in your test lab
    what kind of reset mechanism you use, etc.

    This class is derived from a UserDict because we hold many
    different parameters of different kinds, and this provides
    provide a uniform and extensible interface useful for any kind of
    communication between the user/administrator/tester and CTS.

    At this point in time, it is the intent of this class to model static
    configuration and/or environmental data about the environment which
    doesn't change as the tests proceed.

    Well-known names (keys) are an important concept in this class.
    The HasMinimalKeys member function knows the minimal set of
    well-known names for the class.

    The following names are standard (well-known) at this time:

        nodes           An array of the nodes in the cluster
        reset           A ResetMechanism object
        logger          An array of objects that log strings...
        CMclass         The type of ClusterManager we are running
                        (This is a class object, not a class instance)
        RandSeed        Random seed.  It is a triple of bytes. (optional)

    The CTS code ignores names it doesn't know about/need.
    The individual tests have access to this information, and it is
    perfectly acceptable to provide hints, tweaks, fine-tuning
    directions or other information to the tests through this mechanism.
    '''

    def __init__(self, args=None):
        self.Env = EnvFactory().getInstance(args)
        self.Scenario = None
        self.logger = LogFactory()
        self.rsh = RemoteFactory().getInstance()

    def dump(self):
        self.Env.dump()

    def has_key(self, key):
        return self.Env.has_key(key)

    def __getitem__(self, key):
        return self.Env[key]

    def __setitem__(self, key, value):
        self.Env[key] = value

    def HasMinimalKeys(self):
        'Return TRUE if our object has the minimal set of keys/values in it'
        result = 1
        for key in self.MinimalKeys:
            if not self.has_key(key):
                result = None
        return result

    def run(self, Scenario, Iterations):
        if not Scenario:
            self.logger.log("No scenario was defined")
            return 1

        self.logger.log("Cluster nodes: ")
        for node in self.Env["nodes"]:
            self.logger.log("    * %s" % (node))

        if not Scenario.SetUp():
            return 1

        try :
            Scenario.run(Iterations)
        except :
            self.logger.log("Exception by %s" % sys.exc_info()[0])
            self.logger.traceback(traceback)

            Scenario.summarize()
            Scenario.TearDown()
            return 1

        #ClusterManager.oprofileSave(Iterations)
        Scenario.TearDown()

        Scenario.summarize()
        if Scenario.Stats["failure"] > 0:
            return Scenario.Stats["failure"]

        elif Scenario.Stats["success"] != Iterations:
            self.logger.log("No failure count but success != requested iterations")
            return 1

        return 0

    def IsValidNode(self, node):
        'Return TRUE if the given node is valid'
        return self.Nodes.has_key(node)

    def __CheckNode(self, node):
        "Raise a ValueError if the given node isn't valid"

        if not self.IsValidNode(node):
            raise ValueError("Invalid node [%s] in CheckNode" % node)

<<<<<<< HEAD
=======
    def RandomNode(self):
        '''Choose a random node from the cluster'''
        return self.RandomGen.choice(self["nodes"])

    def StatsExtract(self):
        if not self["stats"]:
            return

        for host in self["nodes"]:
            log_stats_file = "%s/cts-stats.csv" % CTSvars.CRM_DAEMON_DIR
            if has_log_stats.has_key(host):
                self.rsh(host, '''bash %s %s stop''' % (log_stats_bin, log_stats_file))
                (rc, lines) = self.rsh(host, '''cat %s''' % log_stats_file, stdout=2)
                self.rsh(host, '''bash %s %s delete''' % (log_stats_bin, log_stats_file))

                fname = "cts-stats-%d-nodes-%s.csv" % (len(self["nodes"]), host)
                print "Extracted stats: %s" % fname
                fd = open(fname, "a")
                fd.writelines(lines)
                fd.close()

    def StatsMark(self, testnum):
        '''Mark the test number in the stats log'''

        global has_log_stats
        if not self["stats"]:
            return

        for host in self["nodes"]:
            log_stats_file = "%s/cts-stats.csv" % CTSvars.CRM_DAEMON_DIR
            if not has_log_stats.has_key(host):

                global log_stats
                global log_stats_bin
                script = log_stats
                #script = re.sub("\\\\", "\\\\", script)
                script = re.sub('\"', '\\\"', script)
                script = re.sub("'", "\'", script)
                script = re.sub("`", "\`", script)
                script = re.sub("\$", "\\\$", script)

                self.debug("Installing %s on %s" % (log_stats_bin, host))
                self.rsh(host, '''echo "%s" > %s''' % (script, log_stats_bin), silent=True)
                self.rsh(host, '''bash %s %s delete''' % (log_stats_bin, log_stats_file))
                has_log_stats[host] = 1

            # Now mark it
            self.rsh(host, '''bash %s %s mark %s''' % (log_stats_bin, log_stats_file, testnum), synchronous=0)


class Logger:
    TimeFormat = "%b %d %H:%M:%S\t"

    def __call__(self, lines):
        raise ValueError("Abstract class member (__call__)")
    def write(self, line):
        return self(line.rstrip())
    def writelines(self, lines):
        for s in lines:
            self.write(s)
        return 1
    def flush(self):
        return 1
    def isatty(self):
        return None


class SysLog(Logger):
    # http://docs.python.org/lib/module-syslog.html
    defaultsource = "CTS"
    map = {
            "kernel":   syslog.LOG_KERN,
            "user":     syslog.LOG_USER,
            "mail":     syslog.LOG_MAIL,
            "daemon":   syslog.LOG_DAEMON,
            "auth":     syslog.LOG_AUTH,
            "lpr":      syslog.LOG_LPR,
            "news":     syslog.LOG_NEWS,
            "uucp":     syslog.LOG_UUCP,
            "cron":     syslog.LOG_CRON,
            "local0":   syslog.LOG_LOCAL0,
            "local1":   syslog.LOG_LOCAL1,
            "local2":   syslog.LOG_LOCAL2,
            "local3":   syslog.LOG_LOCAL3,
            "local4":   syslog.LOG_LOCAL4,
            "local5":   syslog.LOG_LOCAL5,
            "local6":   syslog.LOG_LOCAL6,
            "local7":   syslog.LOG_LOCAL7,
    }
    def __init__(self, labinfo):

        if labinfo.has_key("syslogsource"):
            self.source = labinfo["syslogsource"]
        else:
            self.source = SysLog.defaultsource

	self.facility = "daemon"

        if labinfo.has_key("SyslogFacility") and labinfo["SyslogFacility"]:
	    if SysLog.map.has_key(labinfo["SyslogFacility"]):
		self.facility = labinfo["SyslogFacility"]
	    else:
                raise ValueError("%s: bad syslog facility"%labinfo["SyslogFacility"])

	self.facility = SysLog.map[self.facility]
        syslog.openlog(self.source, 0, self.facility)

    def setfacility(self, facility):
        self.facility = facility
        if SysLog.map.has_key(self.facility):
          self.facility = SysLog.map[self.facility]
        syslog.closelog()
        syslog.openlog(self.source, 0, self.facility)

    def __call__(self, lines):
        if isinstance(lines, types.StringType):
            syslog.syslog(lines)
        else:
            for line in lines:
                syslog.syslog(line)

    def name(self):
        return "Syslog"


class StdErrLog(Logger):

    def __init__(self, labinfo):
        pass

    def __call__(self, lines):
        t = time.strftime(Logger.TimeFormat, time.localtime(time.time()))
        if isinstance(lines, types.StringType):
            sys.__stderr__.writelines([t, lines, "\n"])
        else:
            for line in lines:
                sys.__stderr__.writelines([t, line, "\n"])
        sys.__stderr__.flush()

    def name(self):
        return "StdErrLog"


class FileLog(Logger):
    def __init__(self, labinfo, filename=None):

        if filename == None:
            filename = labinfo["LogFileName"]

        self.logfile = filename
        import os
        self.hostname = os.uname()[1]+" "
        self.source = "CTS: "
    def __call__(self, lines):

        fd = open(self.logfile, "a")
        t = time.strftime(Logger.TimeFormat, time.localtime(time.time()))

        if isinstance(lines, types.StringType):
            fd.writelines([t, self.hostname, self.source, lines, "\n"])
        else:
            for line in lines:
                fd.writelines([t, self.hostname, self.source, line, "\n"])
        fd.close()

    def name(self):
        return "FileLog"


class AsyncWaitProc(Thread):
    def __init__(self, proc, node, command, Env):
        self.Env = Env
        self.proc = proc
        self.node = node
        self.command = command
        Thread.__init__(self)

    def log(self, args):
        if not self.Env:
            print (args)
        else:
            self.Env.log(args)

    def debug(self, args):
        if not self.Env:
            print (args)
        else:
            self.Env.debug(args)
    def run(self):
        self.debug("cmd: async: target=%s, pid=%d: %s" % (self.node, self.proc.pid, self.command))

        self.proc.wait()
        self.debug("cmd: pid %d returned %d" % (self.proc.pid, self.proc.returncode))

        if self.proc.stderr:
            lines = self.proc.stderr.readlines()
            self.proc.stderr.close()
            for line in lines:
                self.debug("cmd: stderr[%d]: %s" % (self.proc.pid, line))

        if self.proc.stdout:
            lines = self.proc.stdout.readlines()
            self.proc.stdout.close()
            for line in lines:
                self.debug("cmd: stdout[%d]: %s" % (self.proc.pid, line))


class RemoteExec:
    '''This is an abstract remote execution class.  It runs a command on another
       machine - somehow.  The somehow is up to us.  This particular
       class uses ssh.
       Most of the work is done by fork/exec of ssh or scp.
    '''

    def __init__(self, Env=None, silent=False):
        self.Env = Env
        self.async = []
        self.silent = silent

        if trace_rsh:
            self.silent = False

        #   -n: no stdin, -x: no X11,
        #   -o ServerAliveInterval=5 disconnect after 3*5s if the server stops responding
        self.Command = "ssh -l root -n -x -o ServerAliveInterval=5 -o ConnectTimeout=10 -o TCPKeepAlive=yes -o ServerAliveCountMax=3 "
        #        -B: batch mode, -q: no stats (quiet)
        self.CpCommand = "scp -B -q"

        self.OurNode = string.lower(os.uname()[1])

    def enable_qarsh(self):
        # http://nstraz.wordpress.com/2008/12/03/introducing-qarsh/
        self.log("Using QARSH for connections to cluster nodes")

        self.Command = "qarsh -t 300 -l root"
        self.CpCommand = "qacp -q"

    def _fixcmd(self, cmd):
        return re.sub("\'", "'\\''", cmd)

    def _cmd(self, *args):

        '''Compute the string that will run the given command on the
        given remote system'''

        args = args[0]
        sysname = args[0]
        command = args[1]

        #print "sysname: %s, us: %s" % (sysname, self.OurNode)
        if sysname == None or string.lower(sysname) == self.OurNode or sysname == "localhost":
            ret = command
        else:
            ret = self.Command + " " + sysname + " '" + self._fixcmd(command) + "'"
        #print ("About to run %s\n" % ret)
        return ret

    def log(self, args):
        if not self.silent:
            if not self.Env:
                print (args)
            else:
                self.Env.log(args)

    def debug(self, args):
        if not self.silent:
            if not self.Env:
                print (args)
            else:
                self.Env.debug(args)

    def __call__(self, node, command, stdout=0, synchronous=1, silent=False, blocking=True):
        '''Run the given command on the given remote system
        If you call this class like a function, this is the function that gets
        called.  It just runs it roughly as though it were a system() call
        on the remote machine.  The first argument is name of the machine to
        run it on.
        '''

        if trace_rsh:
            silent = False

        rc = 0
        result = None
        proc = Popen(self._cmd([node, command]),
                     stdout = PIPE, stderr = PIPE, close_fds = True, shell = True)

        if not synchronous and proc.pid > 0 and not self.silent:
            aproc = AsyncWaitProc(proc, node, command, self.Env)
            aproc.start()
            return 0

        #if not blocking:
        #    fcntl.fcntl(proc.stdout.fileno(), fcntl.F_SETFL, os.O_NONBLOCK)

        if proc.stdout:
            if stdout == 1:
                result = proc.stdout.readline()
            else:
                result = proc.stdout.readlines()
            proc.stdout.close()
        else:
            self.log("No stdout stream")

        rc = proc.wait()

        if not silent: self.debug("cmd: target=%s, rc=%d: %s" % (node, rc, command))

        if stdout == 1:
            return result

        if proc.stderr:
            errors = proc.stderr.readlines()
            proc.stderr.close()
            if not silent:
                for err in errors:
                    if stdout == 3:
                        result.append("error: "+err)
                    else:
                        self.debug("cmd: stderr: %s" % err)

        if stdout == 0:
            if not silent and result:
                for line in result:
                    self.debug("cmd: stdout: %s" % line)
            return rc

        return (rc, result)

    def cp(self, source, target, silent=False):
        '''Perform a remote copy'''
        cpstring = self.CpCommand  + " \'" + source + "\'"  + " \'" + target + "\'"
        rc = os.system(cpstring)
        if trace_rsh:
            silent = False
        if not silent: self.debug("cmd: rc=%d: %s" % (rc, cpstring))

        return rc


has_log_watcher = {}
log_watcher_bin = CTSvars.CRM_DAEMON_DIR + "/cts_log_watcher.py"
log_watcher = """
import sys, os, fcntl

'''
Remote logfile reader for CTS
Reads a specified number of lines from the supplied offset
Returns the current offset

Contains logic for handling truncation
'''

limit    = 0
offset   = 0
prefix   = ''
filename = '/var/log/messages'

skipthis=None
args=sys.argv[1:]
for i in range(0, len(args)):
    if skipthis:
        skipthis=None
        continue

    elif args[i] == '-l' or args[i] == '--limit':
        skipthis=1
        limit = int(args[i+1])

    elif args[i] == '-f' or args[i] == '--filename':
        skipthis=1
        filename = args[i+1]

    elif args[i] == '-o' or args[i] == '--offset':
        skipthis=1
        offset = args[i+1]

    elif args[i] == '-p' or args[i] == '--prefix':
        skipthis=1
        prefix = args[i+1]

    elif args[i] == '-t' or args[i] == '--tag':
        skipthis=1

if not os.access(filename, os.R_OK):
    print prefix + 'Last read: %d, limit=%d, count=%d - unreadable' % (0, limit, 0)
    sys.exit(1)

logfile=open(filename, 'r')
logfile.seek(0, os.SEEK_END)
newsize=logfile.tell()

if offset != 'EOF':
    offset = int(offset)
    if newsize >= offset:
        logfile.seek(offset)
    else:
        print prefix + ('File truncated from %d to %d' % (offset, newsize))
        if (newsize*1.05) < offset:
            logfile.seek(0)
        # else: we probably just lost a few logs after a fencing op
        #       continue from the new end
        # TODO: accept a timestamp and discard all messages older than it

# Don't block when we reach EOF
fcntl.fcntl(logfile.fileno(), fcntl.F_SETFL, os.O_NONBLOCK)

count = 0
while True:
    if logfile.tell() >= newsize:   break
    elif limit and count >= limit: break

    line = logfile.readline()
    if not line: break

    print line.strip()
    count += 1

print prefix + 'Last read: %d, limit=%d, count=%d' % (logfile.tell(), limit, count)
logfile.close()
"""


class SearchObj:
    def __init__(self, Env, filename, host=None, name=None):

        self.Env = Env
        self.host = host
        self.name = name
        self.filename = filename

        self.offset = "EOF"

        if host == None:
            host = "localhost"

    def __str__(self):
        if self.host:
            return "%s:%s" % (self.host, self.filename)
        return self.filename

    def log(self, args):
        message = "lw: %s: %s" % (self, args)
        if not self.Env:
            print (message)
        else:
            self.Env.log(message)

    def debug(self, args):
        message = "lw: %s: %s" % (self, args)
        if not self.Env:
            print (message)
        else:
            self.Env.debug(message)

    def next(self):
        self.log("Not implemented")


class FileObj(SearchObj):
    def __init__(self, Env, filename, host=None, name=None):
        global has_log_watcher
        SearchObj.__init__(self, Env, filename, host, name)

        if not has_log_watcher.has_key(host):

            global log_watcher
            global log_watcher_bin

            self.debug("Installing %s on %s" % (log_watcher_bin, host))
            self.Env.rsh(host, '''echo "%s" > %s''' % (log_watcher, log_watcher_bin), silent=True)
            has_log_watcher[host] = 1

        self.next()

    def next(self):
        cache = []

        global log_watcher_bin
        (rc, lines) = self.Env.rsh(
                self.host,
                "python %s -t %s -p CTSwatcher: -f %s -o %s" % (log_watcher_bin, self.name, self.filename, self.offset),
                stdout=None, silent=True, blocking=False)

        for line in lines:
            match = re.search("^CTSwatcher:Last read: (\d+)", line)
            if match:
                last_offset = self.offset
                self.offset = match.group(1)
                #if last_offset == "EOF": self.debug("Got %d lines, new offset: %s" % (len(lines), self.offset))

            elif re.search("^CTSwatcher:.*truncated", line):
                self.log(line)
            elif re.search("^CTSwatcher:", line):
                self.debug("Got control line: " + line)
            else:
                cache.append(line)

        return cache


class JournalObj(SearchObj):

    def __init__(self, Env, host=None, name=None):
        SearchObj.__init__(self, Env, name, host, name)
        self.next()

    def next(self):
        cache = []
        command = "journalctl -q --after-cursor='%s' --show-cursor" % (self.offset)
        if self.offset == "EOF":
            command = "journalctl -q -n 0 --show-cursor"

        (rc, lines) = self.Env.rsh(self.host, command, stdout=None, silent=True, blocking=False)

        for line in lines:
            match = re.search("^-- cursor: ([^.]+)", line)
            if match:
                last_offset = self.offset
                self.offset = match.group(1)
                if last_offset == "EOF": self.debug("Got %d lines, new cursor: %s" % (len(lines), self.offset))
            else:
                cache.append(line)

        return cache


class LogWatcher(RemoteExec):

    '''This class watches logs for messages that fit certain regular
       expressions.  Watching logs for events isn't the ideal way
       to do business, but it's better than nothing :-)

       On the other hand, this class is really pretty cool ;-)

       The way you use this class is as follows:
          Construct a LogWatcher object
          Call setwatch() when you want to start watching the log
          Call look() to scan the log looking for the patterns
    '''

    def __init__(self, Env, log, regexes, name="Anon", timeout=10, debug_level=None, silent=False, hosts=None, kind=None):
        '''This is the constructor for the LogWatcher class.  It takes a
        log name to watch, and a list of regular expressions to watch for."
        '''
        RemoteExec.__init__(self, Env)

        #  Validate our arguments.  Better sooner than later ;-)
        for regex in regexes:
            assert re.compile(regex)

        if kind:
            self.kind    = kind
        else:
            self.kind    = self.Env["LogWatcher"]

        self.name        = name
        self.regexes     = regexes
        self.filename    = log
        self.debug_level = debug_level
        self.whichmatch  = -1
        self.unmatched   = None

        self.file_list = []
        self.line_cache = []

        if hosts:
            self.hosts = hosts
        else:
            self.hosts = self.Env["nodes"]

        if trace_lw:
            self.debug_level = 3
            silent = False

        if not silent:
            for regex in self.regexes:
                self.debug("Looking for regex: "+regex)

        self.Timeout = int(timeout)
        self.returnonlymatch = None

    def debug(self, args):
        message = "lw: %s: %s" % (self.name, args)
        if not self.Env:
            print (message)
        else:
            self.Env.debug(message)

    def setwatch(self):
        '''Mark the place to start watching the log from.
        '''

        if self.kind == "remote":
            for node in self.hosts:
                self.file_list.append(FileObj(self.Env, self.filename, node, self.name))

        elif self.kind == "journal":
            for node in self.hosts:
                self.file_list.append(JournalObj(self.Env, node, self.name))

        else:
            self.file_list.append(FileObj(self.Env, self.filename))

    def __del__(self):
        if self.debug_level > 1: self.debug("Destroy")

    def ReturnOnlyMatch(self, onlymatch=1):
        '''Specify one or more subgroups of the match to return rather than the whole string
           http://www.python.org/doc/2.5.2/lib/match-objects.html
        '''
        self.returnonlymatch = onlymatch

    def __get_lines(self):
        if not len(self.file_list):
            raise ValueError("No sources to read from")

        for f in self.file_list:
            lines = f.next()
            if len(lines):
                self.line_cache.extend(lines)

    def look(self, timeout=None, silent=False):
        '''Examine the log looking for the given patterns.
        It starts looking from the place marked by setwatch().
        This function looks in the file in the fashion of tail -f.
        It properly recovers from log file truncation, but not from
        removing and recreating the log.  It would be nice if it
        recovered from this as well :-)

        We return the first line which matches any of our patterns.
        '''
        if timeout == None: timeout = self.Timeout

        if trace_lw:
            silent = False

        lines = 0
        needlines = True
        begin = time.time()
        end = begin + timeout + 1
        if self.debug_level > 2: self.debug("starting single search: timeout=%d, begin=%d, end=%d" % (timeout, begin, end))

        if not self.regexes:
            self.debug("Nothing to look for")
            return None

        while True:

            if len(self.line_cache):
                lines += 1
                line = self.line_cache[0]
                self.line_cache.remove(line)

                which = -1
                if re.search("CTS:", line):
                    continue
                if self.debug_level > 2: self.debug("Processing: " + line)
                for regex in self.regexes:
                    which = which + 1
                    if self.debug_level > 3: self.debug("Comparing line to: " + regex)
                    #matchobj = re.search(string.lower(regex), string.lower(line))
                    matchobj = re.search(regex, line)
                    if matchobj:
                        self.whichmatch = which
                        if self.returnonlymatch:
                            return matchobj.group(self.returnonlymatch)
                        else:
                            self.debug("Matched: "+line)
                            if self.debug_level > 1: self.debug("With: " + regex)
                            return line

            elif timeout > 0 and end > time.time():
                if self.debug_level > 1: self.debug("lines during timeout")
                time.sleep(1)
                self.__get_lines()

            elif needlines:
                # Grab any relevant messages that might have arrived since
                # the last time the buffer was populated
                if self.debug_level > 1: self.debug("lines without timeout")
                self.__get_lines()

                # Don't come back here again
                needlines = False

            else:
                self.debug("Single search terminated: start=%d, end=%d, now=%d, lines=%d" % (begin, end, time.time(), lines))
                return None

        self.debug("How did we get here")
        return None

    def lookforall(self, timeout=None, allow_multiple_matches=None, silent=False):
        '''Examine the log looking for ALL of the given patterns.
        It starts looking from the place marked by setwatch().

        We return when the timeout is reached, or when we have found
        ALL of the regexes that were part of the watch
        '''

        if timeout == None: timeout = self.Timeout
        save_regexes = self.regexes
        returnresult = []

        if trace_lw:
            silent = False

        if not silent:
            self.debug("starting search: timeout=%d" % timeout)
            for regex in self.regexes:
                if self.debug_level > 2: self.debug("Looking for regex: "+regex)

        while (len(self.regexes) > 0):
            oneresult = self.look(timeout)
            if not oneresult:
                self.unmatched = self.regexes
                self.matched = returnresult
                self.regexes = save_regexes
                return None

            returnresult.append(oneresult)
            if not allow_multiple_matches:
                del self.regexes[self.whichmatch]

            else:
                # Allow multiple regexes to match a single line
                tmp_regexes = self.regexes
                self.regexes = []
                which = 0
                for regex in tmp_regexes:
                    matchobj = re.search(regex, oneresult)
                    if not matchobj:
                        self.regexes.append(regex)

        self.unmatched = None
        self.matched = returnresult
        self.regexes = save_regexes
        return returnresult


>>>>>>> f6dcf47e
class NodeStatus:
    def __init__(self, env):
        pass

    def IsNodeBooted(self, node):
        '''Return TRUE if the given node is booted (responds to pings)'''
        return RemoteFactory().getInstance()("localhost", "ping -nq -c1 -w1 %s" % node, silent=True) == 0

    def IsSshdUp(self, node):
        rc = RemoteFactory().getInstance()(node, "true", silent=True)
        return rc == 0

    def WaitForNodeToComeUp(self, node, Timeout=300):
        '''Return TRUE when given node comes up, or None/FALSE if timeout'''
        timeout = Timeout
        anytimeouts = 0
        while timeout > 0:
            if self.IsNodeBooted(node) and self.IsSshdUp(node):
                if anytimeouts:
                     # Fudge to wait for the system to finish coming up
                     time.sleep(30)
                     LogFactory().debug("Node %s now up" % node)
                return 1

            time.sleep(30)
            if (not anytimeouts):
                LogFactory().debug("Waiting for node %s to come up" % node)

            anytimeouts = 1
            timeout = timeout - 1

        LogFactory().log("%s did not come up within %d tries" % (node, Timeout))
        answer = raw_input('Continue? [nY]')
        if answer and answer == "n":
            raise ValueError("%s did not come up within %d tries" % (node, Timeout))

    def WaitForAllNodesToComeUp(self, nodes, timeout=300):
        '''Return TRUE when all nodes come up, or FALSE if timeout'''

        for node in nodes:
            if not self.WaitForNodeToComeUp(node, timeout):
                return None
        return 1


class ClusterManager(UserDict):
    '''The Cluster Manager class.
    This is an subclass of the Python dictionary class.
    (this is because it contains lots of {name,value} pairs,
    not because it's behavior is that terribly similar to a
    dictionary in other ways.)

    This is an abstract class which class implements high-level
    operations on the cluster and/or its cluster managers.
    Actual cluster managers classes are subclassed from this type.

    One of the things we do is track the state we think every node should
    be in.
    '''

    def __InitialConditions(self):
        #if os.geteuid() != 0:
        #  raise ValueError("Must Be Root!")
        None

    def _finalConditions(self):
        for key in self.keys():
            if self[key] == None:
                raise ValueError("Improper derivation: self[" + key +   "] must be overridden by subclass.")

    def __init__(self, Environment, randseed=None):
        self.Env = EnvFactory().getInstance()
        self.templates = PatternSelector(self.Env["Name"])
        self.__InitialConditions()
        self.logger = LogFactory()
        self.clear_cache = 0
<<<<<<< HEAD
        self.TestLoggingLevel=0
        self.data = {}
        self.name = self.Env["Name"]

        self.rsh = RemoteFactory().getInstance()
        self.ShouldBeStatus={}
=======
        self.TestLoggingLevel = 0
        self.data = {
            "up"             : "up",        # Status meaning up
            "down"           : "down",  # Status meaning down
            "StonithCmd"     : "stonith -t baytech -p '10.10.10.100 admin admin' %s",
            "DeadTime"       : 30,        # Max time to detect dead node...
            "StartTime"      : 90,        # Max time to start up
    #
    # These next values need to be overridden in the derived class.
    #
            "Name"           : None,
            "StartCmd"       : None,
            "StopCmd"        : None,
            "StatusCmd"      : None,
            #"RereadCmd"      : None,
            "BreakCommCmd"   : None,
            "FixCommCmd"     : None,
            #"TestConfigDir"  : None,
            "LogFileName"    : None,

            #"Pat:Master_started"   : None,
            #"Pat:Slave_started" : None,
            "Pat:We_stopped"   : None,
            "Pat:They_stopped" : None,

            "Pat:InfraUp"      : "%s",
            "Pat:PacemakerUp"  : "%s",

            "BadRegexes"     : None,        # A set of "bad news" regexes
                                        # to apply to the log
        }

        self.rsh = self.Env.rsh
        self.ShouldBeStatus = {}
>>>>>>> f6dcf47e
        self.ns = NodeStatus(self.Env)
        self.OurNode = string.lower(os.uname()[1])
        self.__instance_errorstoignore = []

    def __getitem__(self, key):
        if key == "Name":
            return self.name

        print "Getting %s from %s" % (key, repr(self))
        if self.data.has_key(key):
            return self.data[key]

        return self.templates.get_patterns(self.Env["Name"], key)

    def __setitem__(self, key, value):
        print "Setting %s=%s on %s" % (key, value, repr(self))
        self.data[key] = value

    def key_for_node(self, node):
        return node

    def instance_errorstoignore_clear(self):
        '''Allows the test scenario to reset instance errors to ignore on each iteration.'''
        self.__instance_errorstoignore = []

    def instance_errorstoignore(self):
        '''Return list of errors which are 'normal' for a specific test instance'''
        return self.__instance_errorstoignore

    def errorstoignore(self):
        '''Return list of errors which are 'normal' and should be ignored'''
        return []

    def log(self, args):
        self.logger.log(args)

    def debug(self, args):
        self.logger.debug(args)

    def prepare(self):
        '''Finish the Initialization process. Prepare to test...'''

        print repr(self)+"prepare"
        for node in self.Env["nodes"]:
            if self.StataCM(node):
                self.ShouldBeStatus[node] = "up"
            else:
                self.ShouldBeStatus[node] = "down"

            self.unisolate_node(node)

    def upcount(self):
        '''How many nodes are up?'''
        count = 0
        for node in self.Env["nodes"]:
          if self.ShouldBeStatus[node] = ="up":
            count = count + 1
        return count

    def install_helper(self, filename, destdir=None, nodes=None, sourcedir=None):
        if sourcedir == None:
            sourcedir = CTSvars.CTS_home
        file_with_path = "%s/%s" % (sourcedir, filename)
        if not nodes:
            nodes = self.Env["nodes"]

        if not destdir:
            destdir = CTSvars.CTS_home

        self.debug("Installing %s to %s on %s" % (filename, destdir, repr(self.Env["nodes"])))
        for node in nodes:
            self.rsh(node, "mkdir -p %s" % destdir)
            self.rsh.cp(file_with_path, "root@%s:%s/%s" % (node, destdir, filename))
        return file_with_path

    def install_config(self, node):
        return None

    def clear_all_caches(self):
        if self.clear_cache:
            for node in self.Env["nodes"]:
                if self.ShouldBeStatus[node] == "down":
                    self.debug("Removing cache file on: "+node)
                    self.rsh(node, "rm -f "+CTSvars.HA_VARLIBHBDIR+"/hostcache")
                else:
                    self.debug("NOT Removing cache file on: "+node)

    def prepare_fencing_watcher(self, node):
        # If we don't have quorum now but get it as a result of starting this node,
        # then a bunch of nodes might get fenced
        upnode = None
        if self.HasQuorum(None):
            return None

        if not self.has_key("Pat:Fencing_start"):
            return None

        if not self.has_key("Pat:Fencing_ok"):
            return None

        stonith = None
        stonithPats = []
        for peer in self.Env["nodes"]:
            if peer != node and self.ShouldBeStatus[peer] != "up":
                stonithPats.append(self.templates["Pat:Fencing_ok"] % peer)
                stonithPats.append(self.templates["Pat:Fencing_start"] % peer)
            elif self.Env["Stack"] == "corosync (cman)":
                # There is a delay between gaining quorum and CMAN starting fencing
                # This can mean that even nodes that are fully up get fenced
                # There is no use fighting it, just look for everyone so that CTS doesn't get confused
                stonithPats.append(self.templates["Pat:Fencing_ok"] % peer)
                stonithPats.append(self.templates["Pat:Fencing_start"] % peer)

            if peer != node and not upnode and self.ShouldBeStatus[peer] == "up":
                upnode = peer

        # Look for STONITH ops, depending on Env["at-boot"] we might need to change the nodes status
        if not upnode:
            return None

        stonith = LogWatcher(self.Env["LogFileName"], stonithPats, "StartupFencing", 0, hosts=[upnode], kind=self.Env["LogWatcher"])
        stonith.setwatch()
        return stonith

    def fencing_cleanup(self, node, stonith):
        peer_list = []
        peer_state = {}

        self.debug("Looking for nodes that were fenced as a result of %s starting" % node)

        # If we just started a node, we may now have quorum (and permission to fence)
        if not stonith:
            self.debug("Nothing to do")
            return peer_list

        q = self.HasQuorum(None)
        if not q and len(self.Env["nodes"]) > 2:
            # We didn't gain quorum - we shouldn't have shot anyone
            self.debug("Quorum: %d Len: %d" % (q, len(self.Env["nodes"])))
            return peer_list

        # Now see if any states need to be updated
        self.debug("looking for: " + repr(stonith.regexes))
        shot = stonith.look(0)
        while shot:
            line = repr(shot)
            self.debug("Found: " + line)
            del stonith.regexes[stonith.whichmatch]

            # Extract node name
            for n in self.Env["nodes"]:
                if re.search(self.templates["Pat:Fencing_ok"] % n, shot):
                    peer = n
                    peer_state[peer] = "complete"
                    self.__instance_errorstoignore.append(self.templates["Pat:Fencing_ok"] % peer)

                elif re.search(self.templates["Pat:Fencing_start"] % n, shot):
                    peer = n
                    peer_state[peer] = "in-progress"
                    self.__instance_errorstoignore.append(self.templates["Pat:Fencing_start"] % peer)

            if not peer:
                self.logger.log("ERROR: Unknown stonith match: %s" % line)

            elif not peer in peer_list:
                self.debug("Found peer: " + peer)
                peer_list.append(peer)

            # Get the next one
            shot = stonith.look(60)

        for peer in peer_list:

            self.debug("   Peer %s was fenced as a result of %s starting: %s" % (peer, node, peer_state[peer]))
            if self.Env["at-boot"]:
                self.ShouldBeStatus[peer] = "up"
            else:
                self.ShouldBeStatus[peer] = "down"

            if peer_state[peer] == "in-progress":
                # Wait for any in-progress operations to complete
                shot = stonith.look(60)
                while len(stonith.regexes) and shot:
                    line = repr(shot)
                    self.debug("Found: " + line)
                    del stonith.regexes[stonith.whichmatch]
                    shot = stonith.look(60)

            # Now make sure the node is alive too
            self.ns.WaitForNodeToComeUp(peer, self.Env["DeadTime"])

            # Poll until it comes up
            if self.Env["at-boot"]:
                if not self.StataCM(peer):
                    time.sleep(self.Env["StartTime"])

                if not self.StataCM(peer):
                    self.logger.log("ERROR: Peer %s failed to restart after being fenced" % peer)
                    return None

        return peer_list

    def StartaCM(self, node, verbose=False):

        '''Start up the cluster manager on a given node'''
<<<<<<< HEAD
        if verbose: self.logger.log("Starting %s on node %s" %(self.templates["Name"], node))
        else: self.debug("Starting %s on node %s" %(self.templates["Name"], node))
=======
        if verbose: self.log("Starting %s on node %s" % (self["Name"], node))
        else: self.debug("Starting %s on node %s" % (self["Name"], node))
>>>>>>> f6dcf47e
        ret = 1

        if not self.ShouldBeStatus.has_key(node):
            self.ShouldBeStatus[node] = "down"

        if self.ShouldBeStatus[node] != "down":
            return 1

        patterns = []
        # Technically we should always be able to notice ourselves starting
        patterns.append(self.templates["Pat:Local_started"] % node)
        if self.upcount() == 0:
            patterns.append(self.templates["Pat:Master_started"] % node)
        else:
            patterns.append(self.templates["Pat:Slave_started"] % node)

        watch = LogWatcher(
            self.Env["LogFileName"], patterns, "StartaCM", self.Env["StartTime"]+10, hosts=self.Env["nodes"], kind=self.Env["LogWatcher"])

        self.install_config(node)

        self.ShouldBeStatus[node] = "any"
<<<<<<< HEAD
        if self.StataCM(node) and self.cluster_stable(self.Env["DeadTime"]):
            self.logger.log ("%s was already started" %(node))
=======
        if self.StataCM(node) and self.cluster_stable(self["DeadTime"]):
            self.log ("%s was already started" % (node))
>>>>>>> f6dcf47e
            return 1

        # Clear out the host cache so autojoin can be exercised
        if self.clear_cache:
            self.debug("Removing cache file on: "+node)
            self.rsh(node, "rm -f "+CTSvars.HA_VARLIBHBDIR+"/hostcache")

        if not(self.Env["valgrind-tests"]):
            startCmd = self.templates["StartCmd"]
        else:
            if self.Env["valgrind-prefix"]:
                prefix = self.Env["valgrind-prefix"]
            else:
                prefix = "cts"

            startCmd = """G_SLICE=always-malloc HA_VALGRIND_ENABLED='%s' VALGRIND_OPTS='%s --log-file=/tmp/%s-%s.valgrind' %s""" % (
                self.Env["valgrind-procs"], self.Env["valgrind-opts"], prefix, """%p""", self.templates["StartCmd"])

        stonith = self.prepare_fencing_watcher(node)

        watch.setwatch()

        if self.rsh(node, startCmd) != 0:
<<<<<<< HEAD
            self.logger.log ("Warn: Start command failed on node %s" %(node))
=======
            self.log ("Warn: Start command failed on node %s" % (node))
>>>>>>> f6dcf47e
            self.fencing_cleanup(node, stonith)
            return None

        self.ShouldBeStatus[node] = "up"
        watch_result = watch.lookforall()

        if watch.unmatched:
            for regex in watch.unmatched:
<<<<<<< HEAD
                self.logger.log ("Warn: Startup pattern not found: %s" %(regex))
=======
                self.log ("Warn: Startup pattern not found: %s" % (regex))
>>>>>>> f6dcf47e

        if watch_result and self.cluster_stable(self.Env["DeadTime"]):
            #self.debug("Found match: "+ repr(watch_result))
            self.fencing_cleanup(node, stonith)
            return 1

        elif self.StataCM(node) and self.cluster_stable(self.Env["DeadTime"]):
            self.fencing_cleanup(node, stonith)
            return 1

<<<<<<< HEAD
        self.logger.log ("Warn: Start failed for node %s" %(node))
=======
        self.log ("Warn: Start failed for node %s" % (node))
>>>>>>> f6dcf47e
        return None

    def StartaCMnoBlock(self, node, verbose=False):

        '''Start up the cluster manager on a given node with none-block mode'''

<<<<<<< HEAD
        if verbose: self.logger.log("Starting %s on node %s" %(self["Name"], node))
        else: self.debug("Starting %s on node %s" %(self["Name"], node))
=======
        if verbose: self.log("Starting %s on node %s" % (self["Name"], node))
        else: self.debug("Starting %s on node %s" % (self["Name"], node))
>>>>>>> f6dcf47e

        # Clear out the host cache so autojoin can be exercised
        if self.clear_cache:
            self.debug("Removing cache file on: "+node)
            self.rsh(node, "rm -f "+CTSvars.HA_VARLIBHBDIR+"/hostcache")

        self.install_config(node)
        if not(self.Env["valgrind-tests"]):
            startCmd = self.templates["StartCmd"]
        else:
            if self.Env["valgrind-prefix"]:
                prefix = self.Env["valgrind-prefix"]
            else:
                prefix = "cts"

            startCmd = """G_SLICE=always-malloc HA_VALGRIND_ENABLED='%s' VALGRIND_OPTS='%s --log-file=/tmp/%s-%s.valgrind' %s""" % (
                self.Env["valgrind-procs"], self.Env["valgrind-opts"], prefix, """%p""", self.templates["StartCmd"])

        self.rsh(node, startCmd, synchronous=0)
        self.ShouldBeStatus[node] = "up"
        return 1

    def StopaCM(self, node, verbose=False, force=False):

        '''Stop the cluster manager on a given node'''

<<<<<<< HEAD
        if verbose: self.logger.log("Stopping %s on node %s" %(self["Name"], node))
        else: self.debug("Stopping %s on node %s" %(self["Name"], node))
=======
        if verbose: self.log("Stopping %s on node %s" % (self["Name"], node))
        else: self.debug("Stopping %s on node %s" % (self["Name"], node))
>>>>>>> f6dcf47e

        if self.ShouldBeStatus[node] != "up" and force == False:
            return 1

        if self.rsh(node, self.templates["StopCmd"]) == 0:
            # Make sure we can continue even if corosync leaks
            # fdata-* is the old name
            #self.rsh(node, "rm -f /dev/shm/qb-* /dev/shm/fdata-*")
<<<<<<< HEAD
            self.ShouldBeStatus[node]="down"
            self.cluster_stable(self.Env["DeadTime"])
            return 1
        else:
            self.logger.log ("ERROR: Could not stop %s on node %s" %(self["Name"], node))
=======
            self.ShouldBeStatus[node] = "down"
            self.cluster_stable(self["DeadTime"])
            return 1
        else:
            self.log ("ERROR: Could not stop %s on node %s" % (self["Name"], node))
>>>>>>> f6dcf47e

        return None

    def StopaCMnoBlock(self, node):

        '''Stop the cluster manager on a given node with none-block mode'''

        self.debug("Stopping %s on node %s" % (self["Name"], node))

<<<<<<< HEAD
        self.rsh(node, self.templates["StopCmd"], synchronous=0)
        self.ShouldBeStatus[node]="down"
=======
        self.rsh(node, self["StopCmd"], synchronous=0)
        self.ShouldBeStatus[node] = "down"
>>>>>>> f6dcf47e
        return 1

    def cluster_stable(self, timeout = None):
        time.sleep(self.Env["StableTime"])
        return 1

    def node_stable(self, node):
        return 1

    def RereadCM(self, node):

        '''Force the cluster manager on a given node to reread its config
           This may be a no-op on certain cluster managers.
        '''
<<<<<<< HEAD
        rc=self.rsh(node, self.templates["RereadCmd"])
=======
        rc = self.rsh(node, self["RereadCmd"])
>>>>>>> f6dcf47e
        if rc == 0:
            return 1
        else:
            self.logger.log ("Could not force %s on node %s to reread its config"
            %        (self["Name"], node))
        return None

    def StataCM(self, node):

        '''Report the status of the cluster manager on a given node'''

<<<<<<< HEAD
        out=self.rsh(node, self.templates["StatusCmd"] % node, 1)
        ret= (string.find(out, 'stopped') == -1)
=======
        out = self.rsh(node, self["StatusCmd"] % node, 1)
        ret = (string.find(out, 'stopped') == -1)
>>>>>>> f6dcf47e

        try:
            if ret:
                if self.ShouldBeStatus[node] == "down":
                    self.logger.log(
                    "Node status for %s is %s but we think it should be %s"
                    %        (node, "up", self.ShouldBeStatus[node]))
            else:
                if self.ShouldBeStatus[node] == "up":
                    self.logger.log(
                    "Node status for %s is %s but we think it should be %s"
                    %        (node, "down", self.ShouldBeStatus[node]))
        except KeyError:        pass

        if ret:
            self.ShouldBeStatus[node] = "up"
        else:
            self.ShouldBeStatus[node] = "down"
        return ret

    def startall(self, nodelist=None, verbose=False, quick=False):

        '''Start the cluster manager on every node in the cluster.
        We can do it on a subset of the cluster if nodelist is not None.
        '''
        map = {}
        if not nodelist:
            nodelist = self.Env["nodes"]

        for node in nodelist:
            if self.ShouldBeStatus[node] == "down":
                self.ns.WaitForAllNodesToComeUp(nodelist, 300)

        if not quick:
            if not self.StartaCM(node, verbose=verbose):
                return 0
            return 1

        # Approximation of SimulStartList for --boot 
        watchpats = [ ]
        watchpats.append(self.templates["Pat:DC_IDLE"])
        for node in nodelist:
            watchpats.append(self.templates["Pat:Local_started"] % node)
            watchpats.append(self.templates["Pat:InfraUp"] % node)
            watchpats.append(self.templates["Pat:PacemakerUp"] % node)

        #   Start all the nodes - at about the same time...
        watch = LogWatcher(self.Env["LogFileName"], watchpats, "fast-start", self.Env["DeadTime"]+10, hosts=self.Env["nodes"], kind=self.Env["LogWatcher"])
        watch.setwatch()

        if not self.StartaCM(nodelist[0], verbose=verbose):
            return 0
        for node in nodelist:
            self.StartaCMnoBlock(node, verbose=verbose)

        watch.lookforall()
        if watch.unmatched:
            for regex in watch.unmatched:
<<<<<<< HEAD
                self.logger.log ("Warn: Startup pattern not found: %s" %(regex))
=======
                self.log ("Warn: Startup pattern not found: %s" % (regex))
>>>>>>> f6dcf47e

        if not self.cluster_stable():
            self.logger.log("Cluster did not stabilize")
            return 0

        return 1

    def stopall(self, nodelist=None, verbose=False, force=False):

        '''Stop the cluster managers on every node in the cluster.
        We can do it on a subset of the cluster if nodelist is not None.
        '''

        ret = 1
        map = {}
        if not nodelist:
            nodelist = self.Env["nodes"]
        for node in self.Env["nodes"]:
            if self.ShouldBeStatus[node] == "up" or force == True:
                if not self.StopaCM(node, verbose=verbose, force=force):
                    ret = 0
        return ret

    def rereadall(self, nodelist=None):

        '''Force the cluster managers on every node in the cluster
        to reread their config files.  We can do it on a subset of the
        cluster if nodelist is not None.
        '''

        map = {}
        if not nodelist:
            nodelist = self.Env["nodes"]
        for node in self.Env["nodes"]:
            if self.ShouldBeStatus[node] == "up":
                self.RereadCM(node)

    def statall(self, nodelist=None):

        '''Return the status of the cluster managers in the cluster.
        We can do it on a subset of the cluster if nodelist is not None.
        '''

        result = {}
        if not nodelist:
            nodelist = self.Env["nodes"]
        for node in nodelist:
            if self.StataCM(node):
                result[node] = "up"
            else:
                result[node] = "down"
        return result

    def isolate_node(self, target, nodes=None):
        '''isolate the communication between the nodes'''
        if not nodes:
            nodes = self.Env["nodes"]

        for node in nodes:
            if node != target:
                rc = self.rsh(target, self.templates["BreakCommCmd"] % self.key_for_node(node))
                if rc != 0:
                    self.logger.log("Could not break the communication between %s and %s: %d" % (target, node, rc))
                    return None
                else:
                    self.debug("Communication cut between %s and %s" % (target, node))
        return 1

    def unisolate_node(self, target, nodes=None):
        '''fix the communication between the nodes'''
        if not nodes:
            nodes = self.Env["nodes"]

        for node in nodes:
            if node != target:
                restored = 0

                # Limit the amount of time we have asynchronous connectivity for
                # Restore both sides as simultaneously as possible
                self.rsh(target, self.templates["FixCommCmd"] % self.key_for_node(node), synchronous=0)
                self.rsh(node, self.templates["FixCommCmd"] % self.key_for_node(target), synchronous=0)
                self.debug("Communication restored between %s and %s" % (target, node))

    def reducecomm_node(self,node):
        '''reduce the communication between the nodes'''
        rc = self.rsh(node, self.templates["ReduceCommCmd"]%(self.Env["XmitLoss"],self.Env["RecvLoss"]))
        if rc == 0:
            return 1
        else:
            self.logger.log("Could not reduce the communication between the nodes from node: %s" % node)
        return None

    def restorecomm_node(self,node):
        '''restore the saved communication between the nodes'''
        rc = 0
<<<<<<< HEAD
        if float(self.Env["XmitLoss"])!=0 or float(self.Env["RecvLoss"])!=0 :
            rc = self.rsh(node, self.templates["RestoreCommCmd"]);
=======
        if float(self.Env["XmitLoss"]) != 0 or float(self.Env["RecvLoss"]) != 0 :
            rc = self.rsh(node, self["RestoreCommCmd"]);
>>>>>>> f6dcf47e
        if rc == 0:
            return 1
        else:
            self.logger.log("Could not restore the communication between the nodes from node: %s" % node)
        return None

    def HasQuorum(self, node_list):
        "Return TRUE if the cluster currently has quorum"
        # If we are auditing a partition, then one side will
        #   have quorum and the other not.
        # So the caller needs to tell us which we are checking
        # If no value for node_list is specified... assume all nodes
        raise ValueError("Abstract Class member (HasQuorum)")

    def Components(self):
        raise ValueError("Abstract Class member (Components)")

    def oprofileStart(self, node=None):
        if not node:
            for n in self.Env["oprofile"]:
                self.oprofileStart(n)

        elif node in self.Env["oprofile"]:
            self.debug("Enabling oprofile on %s" % node)
            self.rsh(node, "opcontrol --init")
            self.rsh(node, "opcontrol --setup --no-vmlinux --separate=lib --callgraph=20 --image=all")
            self.rsh(node, "opcontrol --start")
            self.rsh(node, "opcontrol --reset")

    def oprofileSave(self, test, node=None):
        if not node:
            for n in self.Env["oprofile"]:
                self.oprofileSave(test, n)

        elif node in self.Env["oprofile"]:
            self.rsh(node, "opcontrol --dump")
            self.rsh(node, "opcontrol --save=cts.%d" % test)
            # Read back with: opreport -l session:cts.0 image:/usr/lib/heartbeat/c*
            if None:
                self.rsh(node, "opcontrol --reset")
            else:
                self.oprofileStop(node)
                self.oprofileStart(node)

    def oprofileStop(self, node=None):
        if not node:
            for n in self.Env["oprofile"]:
                self.oprofileStop(n)

        elif node in self.Env["oprofile"]:
            self.debug("Stopping oprofile on %s" % node)
            self.rsh(node, "opcontrol --reset")
            self.rsh(node, "opcontrol --shutdown 2>&1 > /dev/null")


    def StatsExtract(self):
        if not self.Env["stats"]:
            return

        for host in self.Env["nodes"]:
            log_stats_file = "%s/cts-stats.csv" % CTSvars.CRM_DAEMON_DIR
            if has_log_stats.has_key(host):
                self.rsh(host, '''bash %s %s stop''' % (log_stats_bin, log_stats_file))
                (rc, lines) = self.rsh(host, '''cat %s''' % log_stats_file, stdout=2)
                self.rsh(host, '''bash %s %s delete''' % (log_stats_bin, log_stats_file))

                fname = "cts-stats-%d-nodes-%s.csv" % (len(self.Env["nodes"]), host)
                print "Extracted stats: %s" % fname
                fd = open(fname, "a")
                fd.writelines(lines)
                fd.close()

    def StatsMark(self, testnum):
        '''Mark the test number in the stats log'''

        global has_log_stats
        if not self.Env["stats"]:
            return

        for host in self.Env["nodes"]:
            log_stats_file = "%s/cts-stats.csv" % CTSvars.CRM_DAEMON_DIR
            if not has_log_stats.has_key(host):

                global log_stats
                global log_stats_bin
                script=log_stats
                #script = re.sub("\\\\", "\\\\", script)
                script = re.sub('\"', '\\\"', script)
                script = re.sub("'", "\'", script)
                script = re.sub("`", "\`", script)
                script = re.sub("\$", "\\\$", script)

                self.debug("Installing %s on %s" % (log_stats_bin, host))
                self.rsh(host, '''echo "%s" > %s''' % (script, log_stats_bin), silent=True)
                self.rsh(host, '''bash %s %s delete''' % (log_stats_bin, log_stats_file))
                has_log_stats[host] = 1

            # Now mark it
            self.rsh(host, '''bash %s %s mark %s''' % (log_stats_bin, log_stats_file, testnum), synchronous=0)


class Resource:
    '''
    This is an HA resource (not a resource group).
    A resource group is just an ordered list of Resource objects.
    '''

    def __init__(self, cm, rsctype=None, instance=None):
        self.CM = cm
        self.ResourceType = rsctype
        self.Instance = instance
        self.needs_quorum = 1

    def Type(self):
        return self.ResourceType

    def Instance(self, nodename):
        return self.Instance

    def IsRunningOn(self, nodename):
        '''
        This member function returns true if our resource is running
        on the given node in the cluster.
        It is analagous to the "status" operation on SystemV init scripts and
        heartbeat scripts.  FailSafe calls it the "exclusive" operation.
        '''
        raise ValueError("Abstract Class member (IsRunningOn)")
        return None

    def IsWorkingCorrectly(self, nodename):
        '''
        This member function returns true if our resource is operating
        correctly on the given node in the cluster.
        Heartbeat does not require this operation, but it might be called
        the Monitor operation, which is what FailSafe calls it.
        For remotely monitorable resources (like IP addresses), they *should*
        be monitored remotely for testing.
        '''
        raise ValueError("Abstract Class member (IsWorkingCorrectly)")
        return None

    def Start(self, nodename):
        '''
        This member function starts or activates the resource.
        '''
        raise ValueError("Abstract Class member (Start)")
        return None

    def Stop(self, nodename):
        '''
        This member function stops or deactivates the resource.
        '''
        raise ValueError("Abstract Class member (Stop)")
        return None

    def __repr__(self):
        if (self.Instance and len(self.Instance) > 1):
                return "{" + self.ResourceType + "::" + self.Instance + "}"
        else:
                return "{" + self.ResourceType + "}"


class Component:
    def kill(self, node):
        None


class Process(Component):
    def __init__(self, cm, name, process=None, dc_only=0, pats=[], dc_pats=[], badnews_ignore=[], common_ignore=[], triggersreboot=0):
        self.name = str(name)
        self.dc_only = dc_only
        self.pats = pats
        self.dc_pats = dc_pats
        self.CM = cm
        self.badnews_ignore = badnews_ignore
        self.badnews_ignore.extend(common_ignore)
	self.triggersreboot = triggersreboot

        if process:
            self.proc = str(process)
        else:
            self.proc = str(name)
        self.KillCmd = "killall -9 " + self.proc

    def kill(self, node):
        if self.CM.rsh(node, self.KillCmd) != 0:
            self.CM.log ("ERROR: Kill %s failed on node %s" % (self.name,node))
            return None
        return 1<|MERGE_RESOLUTION|>--- conflicted
+++ resolved
@@ -32,17 +32,12 @@
 from subprocess import Popen,PIPE
 from threading import Thread
 
-<<<<<<< HEAD
 from cts.CTSvars     import *
 from cts.logging     import LogFactory
 from cts.watcher     import LogWatcher
 from cts.remote      import RemoteFactory
 from cts.environment import EnvFactory
 from cts.patterns    import PatternSelector
-=======
-trace_rsh = None
-trace_lw = None
->>>>>>> f6dcf47e
 
 has_log_stats = {}
 log_stats_bin = CTSvars.CRM_DAEMON_DIR + "/cts_log_stats.sh"
@@ -121,12 +116,7 @@
 esac
 """
 
-<<<<<<< HEAD
 class CtsLab:
-=======
-
-class CtsLab(UserDict):
->>>>>>> f6dcf47e
     '''This class defines the Lab Environment for the Cluster Test System.
     It defines those things which are expected to change from test
     environment to test environment for the same cluster manager.
@@ -233,750 +223,6 @@
         if not self.IsValidNode(node):
             raise ValueError("Invalid node [%s] in CheckNode" % node)
 
-<<<<<<< HEAD
-=======
-    def RandomNode(self):
-        '''Choose a random node from the cluster'''
-        return self.RandomGen.choice(self["nodes"])
-
-    def StatsExtract(self):
-        if not self["stats"]:
-            return
-
-        for host in self["nodes"]:
-            log_stats_file = "%s/cts-stats.csv" % CTSvars.CRM_DAEMON_DIR
-            if has_log_stats.has_key(host):
-                self.rsh(host, '''bash %s %s stop''' % (log_stats_bin, log_stats_file))
-                (rc, lines) = self.rsh(host, '''cat %s''' % log_stats_file, stdout=2)
-                self.rsh(host, '''bash %s %s delete''' % (log_stats_bin, log_stats_file))
-
-                fname = "cts-stats-%d-nodes-%s.csv" % (len(self["nodes"]), host)
-                print "Extracted stats: %s" % fname
-                fd = open(fname, "a")
-                fd.writelines(lines)
-                fd.close()
-
-    def StatsMark(self, testnum):
-        '''Mark the test number in the stats log'''
-
-        global has_log_stats
-        if not self["stats"]:
-            return
-
-        for host in self["nodes"]:
-            log_stats_file = "%s/cts-stats.csv" % CTSvars.CRM_DAEMON_DIR
-            if not has_log_stats.has_key(host):
-
-                global log_stats
-                global log_stats_bin
-                script = log_stats
-                #script = re.sub("\\\\", "\\\\", script)
-                script = re.sub('\"', '\\\"', script)
-                script = re.sub("'", "\'", script)
-                script = re.sub("`", "\`", script)
-                script = re.sub("\$", "\\\$", script)
-
-                self.debug("Installing %s on %s" % (log_stats_bin, host))
-                self.rsh(host, '''echo "%s" > %s''' % (script, log_stats_bin), silent=True)
-                self.rsh(host, '''bash %s %s delete''' % (log_stats_bin, log_stats_file))
-                has_log_stats[host] = 1
-
-            # Now mark it
-            self.rsh(host, '''bash %s %s mark %s''' % (log_stats_bin, log_stats_file, testnum), synchronous=0)
-
-
-class Logger:
-    TimeFormat = "%b %d %H:%M:%S\t"
-
-    def __call__(self, lines):
-        raise ValueError("Abstract class member (__call__)")
-    def write(self, line):
-        return self(line.rstrip())
-    def writelines(self, lines):
-        for s in lines:
-            self.write(s)
-        return 1
-    def flush(self):
-        return 1
-    def isatty(self):
-        return None
-
-
-class SysLog(Logger):
-    # http://docs.python.org/lib/module-syslog.html
-    defaultsource = "CTS"
-    map = {
-            "kernel":   syslog.LOG_KERN,
-            "user":     syslog.LOG_USER,
-            "mail":     syslog.LOG_MAIL,
-            "daemon":   syslog.LOG_DAEMON,
-            "auth":     syslog.LOG_AUTH,
-            "lpr":      syslog.LOG_LPR,
-            "news":     syslog.LOG_NEWS,
-            "uucp":     syslog.LOG_UUCP,
-            "cron":     syslog.LOG_CRON,
-            "local0":   syslog.LOG_LOCAL0,
-            "local1":   syslog.LOG_LOCAL1,
-            "local2":   syslog.LOG_LOCAL2,
-            "local3":   syslog.LOG_LOCAL3,
-            "local4":   syslog.LOG_LOCAL4,
-            "local5":   syslog.LOG_LOCAL5,
-            "local6":   syslog.LOG_LOCAL6,
-            "local7":   syslog.LOG_LOCAL7,
-    }
-    def __init__(self, labinfo):
-
-        if labinfo.has_key("syslogsource"):
-            self.source = labinfo["syslogsource"]
-        else:
-            self.source = SysLog.defaultsource
-
-	self.facility = "daemon"
-
-        if labinfo.has_key("SyslogFacility") and labinfo["SyslogFacility"]:
-	    if SysLog.map.has_key(labinfo["SyslogFacility"]):
-		self.facility = labinfo["SyslogFacility"]
-	    else:
-                raise ValueError("%s: bad syslog facility"%labinfo["SyslogFacility"])
-
-	self.facility = SysLog.map[self.facility]
-        syslog.openlog(self.source, 0, self.facility)
-
-    def setfacility(self, facility):
-        self.facility = facility
-        if SysLog.map.has_key(self.facility):
-          self.facility = SysLog.map[self.facility]
-        syslog.closelog()
-        syslog.openlog(self.source, 0, self.facility)
-
-    def __call__(self, lines):
-        if isinstance(lines, types.StringType):
-            syslog.syslog(lines)
-        else:
-            for line in lines:
-                syslog.syslog(line)
-
-    def name(self):
-        return "Syslog"
-
-
-class StdErrLog(Logger):
-
-    def __init__(self, labinfo):
-        pass
-
-    def __call__(self, lines):
-        t = time.strftime(Logger.TimeFormat, time.localtime(time.time()))
-        if isinstance(lines, types.StringType):
-            sys.__stderr__.writelines([t, lines, "\n"])
-        else:
-            for line in lines:
-                sys.__stderr__.writelines([t, line, "\n"])
-        sys.__stderr__.flush()
-
-    def name(self):
-        return "StdErrLog"
-
-
-class FileLog(Logger):
-    def __init__(self, labinfo, filename=None):
-
-        if filename == None:
-            filename = labinfo["LogFileName"]
-
-        self.logfile = filename
-        import os
-        self.hostname = os.uname()[1]+" "
-        self.source = "CTS: "
-    def __call__(self, lines):
-
-        fd = open(self.logfile, "a")
-        t = time.strftime(Logger.TimeFormat, time.localtime(time.time()))
-
-        if isinstance(lines, types.StringType):
-            fd.writelines([t, self.hostname, self.source, lines, "\n"])
-        else:
-            for line in lines:
-                fd.writelines([t, self.hostname, self.source, line, "\n"])
-        fd.close()
-
-    def name(self):
-        return "FileLog"
-
-
-class AsyncWaitProc(Thread):
-    def __init__(self, proc, node, command, Env):
-        self.Env = Env
-        self.proc = proc
-        self.node = node
-        self.command = command
-        Thread.__init__(self)
-
-    def log(self, args):
-        if not self.Env:
-            print (args)
-        else:
-            self.Env.log(args)
-
-    def debug(self, args):
-        if not self.Env:
-            print (args)
-        else:
-            self.Env.debug(args)
-    def run(self):
-        self.debug("cmd: async: target=%s, pid=%d: %s" % (self.node, self.proc.pid, self.command))
-
-        self.proc.wait()
-        self.debug("cmd: pid %d returned %d" % (self.proc.pid, self.proc.returncode))
-
-        if self.proc.stderr:
-            lines = self.proc.stderr.readlines()
-            self.proc.stderr.close()
-            for line in lines:
-                self.debug("cmd: stderr[%d]: %s" % (self.proc.pid, line))
-
-        if self.proc.stdout:
-            lines = self.proc.stdout.readlines()
-            self.proc.stdout.close()
-            for line in lines:
-                self.debug("cmd: stdout[%d]: %s" % (self.proc.pid, line))
-
-
-class RemoteExec:
-    '''This is an abstract remote execution class.  It runs a command on another
-       machine - somehow.  The somehow is up to us.  This particular
-       class uses ssh.
-       Most of the work is done by fork/exec of ssh or scp.
-    '''
-
-    def __init__(self, Env=None, silent=False):
-        self.Env = Env
-        self.async = []
-        self.silent = silent
-
-        if trace_rsh:
-            self.silent = False
-
-        #   -n: no stdin, -x: no X11,
-        #   -o ServerAliveInterval=5 disconnect after 3*5s if the server stops responding
-        self.Command = "ssh -l root -n -x -o ServerAliveInterval=5 -o ConnectTimeout=10 -o TCPKeepAlive=yes -o ServerAliveCountMax=3 "
-        #        -B: batch mode, -q: no stats (quiet)
-        self.CpCommand = "scp -B -q"
-
-        self.OurNode = string.lower(os.uname()[1])
-
-    def enable_qarsh(self):
-        # http://nstraz.wordpress.com/2008/12/03/introducing-qarsh/
-        self.log("Using QARSH for connections to cluster nodes")
-
-        self.Command = "qarsh -t 300 -l root"
-        self.CpCommand = "qacp -q"
-
-    def _fixcmd(self, cmd):
-        return re.sub("\'", "'\\''", cmd)
-
-    def _cmd(self, *args):
-
-        '''Compute the string that will run the given command on the
-        given remote system'''
-
-        args = args[0]
-        sysname = args[0]
-        command = args[1]
-
-        #print "sysname: %s, us: %s" % (sysname, self.OurNode)
-        if sysname == None or string.lower(sysname) == self.OurNode or sysname == "localhost":
-            ret = command
-        else:
-            ret = self.Command + " " + sysname + " '" + self._fixcmd(command) + "'"
-        #print ("About to run %s\n" % ret)
-        return ret
-
-    def log(self, args):
-        if not self.silent:
-            if not self.Env:
-                print (args)
-            else:
-                self.Env.log(args)
-
-    def debug(self, args):
-        if not self.silent:
-            if not self.Env:
-                print (args)
-            else:
-                self.Env.debug(args)
-
-    def __call__(self, node, command, stdout=0, synchronous=1, silent=False, blocking=True):
-        '''Run the given command on the given remote system
-        If you call this class like a function, this is the function that gets
-        called.  It just runs it roughly as though it were a system() call
-        on the remote machine.  The first argument is name of the machine to
-        run it on.
-        '''
-
-        if trace_rsh:
-            silent = False
-
-        rc = 0
-        result = None
-        proc = Popen(self._cmd([node, command]),
-                     stdout = PIPE, stderr = PIPE, close_fds = True, shell = True)
-
-        if not synchronous and proc.pid > 0 and not self.silent:
-            aproc = AsyncWaitProc(proc, node, command, self.Env)
-            aproc.start()
-            return 0
-
-        #if not blocking:
-        #    fcntl.fcntl(proc.stdout.fileno(), fcntl.F_SETFL, os.O_NONBLOCK)
-
-        if proc.stdout:
-            if stdout == 1:
-                result = proc.stdout.readline()
-            else:
-                result = proc.stdout.readlines()
-            proc.stdout.close()
-        else:
-            self.log("No stdout stream")
-
-        rc = proc.wait()
-
-        if not silent: self.debug("cmd: target=%s, rc=%d: %s" % (node, rc, command))
-
-        if stdout == 1:
-            return result
-
-        if proc.stderr:
-            errors = proc.stderr.readlines()
-            proc.stderr.close()
-            if not silent:
-                for err in errors:
-                    if stdout == 3:
-                        result.append("error: "+err)
-                    else:
-                        self.debug("cmd: stderr: %s" % err)
-
-        if stdout == 0:
-            if not silent and result:
-                for line in result:
-                    self.debug("cmd: stdout: %s" % line)
-            return rc
-
-        return (rc, result)
-
-    def cp(self, source, target, silent=False):
-        '''Perform a remote copy'''
-        cpstring = self.CpCommand  + " \'" + source + "\'"  + " \'" + target + "\'"
-        rc = os.system(cpstring)
-        if trace_rsh:
-            silent = False
-        if not silent: self.debug("cmd: rc=%d: %s" % (rc, cpstring))
-
-        return rc
-
-
-has_log_watcher = {}
-log_watcher_bin = CTSvars.CRM_DAEMON_DIR + "/cts_log_watcher.py"
-log_watcher = """
-import sys, os, fcntl
-
-'''
-Remote logfile reader for CTS
-Reads a specified number of lines from the supplied offset
-Returns the current offset
-
-Contains logic for handling truncation
-'''
-
-limit    = 0
-offset   = 0
-prefix   = ''
-filename = '/var/log/messages'
-
-skipthis=None
-args=sys.argv[1:]
-for i in range(0, len(args)):
-    if skipthis:
-        skipthis=None
-        continue
-
-    elif args[i] == '-l' or args[i] == '--limit':
-        skipthis=1
-        limit = int(args[i+1])
-
-    elif args[i] == '-f' or args[i] == '--filename':
-        skipthis=1
-        filename = args[i+1]
-
-    elif args[i] == '-o' or args[i] == '--offset':
-        skipthis=1
-        offset = args[i+1]
-
-    elif args[i] == '-p' or args[i] == '--prefix':
-        skipthis=1
-        prefix = args[i+1]
-
-    elif args[i] == '-t' or args[i] == '--tag':
-        skipthis=1
-
-if not os.access(filename, os.R_OK):
-    print prefix + 'Last read: %d, limit=%d, count=%d - unreadable' % (0, limit, 0)
-    sys.exit(1)
-
-logfile=open(filename, 'r')
-logfile.seek(0, os.SEEK_END)
-newsize=logfile.tell()
-
-if offset != 'EOF':
-    offset = int(offset)
-    if newsize >= offset:
-        logfile.seek(offset)
-    else:
-        print prefix + ('File truncated from %d to %d' % (offset, newsize))
-        if (newsize*1.05) < offset:
-            logfile.seek(0)
-        # else: we probably just lost a few logs after a fencing op
-        #       continue from the new end
-        # TODO: accept a timestamp and discard all messages older than it
-
-# Don't block when we reach EOF
-fcntl.fcntl(logfile.fileno(), fcntl.F_SETFL, os.O_NONBLOCK)
-
-count = 0
-while True:
-    if logfile.tell() >= newsize:   break
-    elif limit and count >= limit: break
-
-    line = logfile.readline()
-    if not line: break
-
-    print line.strip()
-    count += 1
-
-print prefix + 'Last read: %d, limit=%d, count=%d' % (logfile.tell(), limit, count)
-logfile.close()
-"""
-
-
-class SearchObj:
-    def __init__(self, Env, filename, host=None, name=None):
-
-        self.Env = Env
-        self.host = host
-        self.name = name
-        self.filename = filename
-
-        self.offset = "EOF"
-
-        if host == None:
-            host = "localhost"
-
-    def __str__(self):
-        if self.host:
-            return "%s:%s" % (self.host, self.filename)
-        return self.filename
-
-    def log(self, args):
-        message = "lw: %s: %s" % (self, args)
-        if not self.Env:
-            print (message)
-        else:
-            self.Env.log(message)
-
-    def debug(self, args):
-        message = "lw: %s: %s" % (self, args)
-        if not self.Env:
-            print (message)
-        else:
-            self.Env.debug(message)
-
-    def next(self):
-        self.log("Not implemented")
-
-
-class FileObj(SearchObj):
-    def __init__(self, Env, filename, host=None, name=None):
-        global has_log_watcher
-        SearchObj.__init__(self, Env, filename, host, name)
-
-        if not has_log_watcher.has_key(host):
-
-            global log_watcher
-            global log_watcher_bin
-
-            self.debug("Installing %s on %s" % (log_watcher_bin, host))
-            self.Env.rsh(host, '''echo "%s" > %s''' % (log_watcher, log_watcher_bin), silent=True)
-            has_log_watcher[host] = 1
-
-        self.next()
-
-    def next(self):
-        cache = []
-
-        global log_watcher_bin
-        (rc, lines) = self.Env.rsh(
-                self.host,
-                "python %s -t %s -p CTSwatcher: -f %s -o %s" % (log_watcher_bin, self.name, self.filename, self.offset),
-                stdout=None, silent=True, blocking=False)
-
-        for line in lines:
-            match = re.search("^CTSwatcher:Last read: (\d+)", line)
-            if match:
-                last_offset = self.offset
-                self.offset = match.group(1)
-                #if last_offset == "EOF": self.debug("Got %d lines, new offset: %s" % (len(lines), self.offset))
-
-            elif re.search("^CTSwatcher:.*truncated", line):
-                self.log(line)
-            elif re.search("^CTSwatcher:", line):
-                self.debug("Got control line: " + line)
-            else:
-                cache.append(line)
-
-        return cache
-
-
-class JournalObj(SearchObj):
-
-    def __init__(self, Env, host=None, name=None):
-        SearchObj.__init__(self, Env, name, host, name)
-        self.next()
-
-    def next(self):
-        cache = []
-        command = "journalctl -q --after-cursor='%s' --show-cursor" % (self.offset)
-        if self.offset == "EOF":
-            command = "journalctl -q -n 0 --show-cursor"
-
-        (rc, lines) = self.Env.rsh(self.host, command, stdout=None, silent=True, blocking=False)
-
-        for line in lines:
-            match = re.search("^-- cursor: ([^.]+)", line)
-            if match:
-                last_offset = self.offset
-                self.offset = match.group(1)
-                if last_offset == "EOF": self.debug("Got %d lines, new cursor: %s" % (len(lines), self.offset))
-            else:
-                cache.append(line)
-
-        return cache
-
-
-class LogWatcher(RemoteExec):
-
-    '''This class watches logs for messages that fit certain regular
-       expressions.  Watching logs for events isn't the ideal way
-       to do business, but it's better than nothing :-)
-
-       On the other hand, this class is really pretty cool ;-)
-
-       The way you use this class is as follows:
-          Construct a LogWatcher object
-          Call setwatch() when you want to start watching the log
-          Call look() to scan the log looking for the patterns
-    '''
-
-    def __init__(self, Env, log, regexes, name="Anon", timeout=10, debug_level=None, silent=False, hosts=None, kind=None):
-        '''This is the constructor for the LogWatcher class.  It takes a
-        log name to watch, and a list of regular expressions to watch for."
-        '''
-        RemoteExec.__init__(self, Env)
-
-        #  Validate our arguments.  Better sooner than later ;-)
-        for regex in regexes:
-            assert re.compile(regex)
-
-        if kind:
-            self.kind    = kind
-        else:
-            self.kind    = self.Env["LogWatcher"]
-
-        self.name        = name
-        self.regexes     = regexes
-        self.filename    = log
-        self.debug_level = debug_level
-        self.whichmatch  = -1
-        self.unmatched   = None
-
-        self.file_list = []
-        self.line_cache = []
-
-        if hosts:
-            self.hosts = hosts
-        else:
-            self.hosts = self.Env["nodes"]
-
-        if trace_lw:
-            self.debug_level = 3
-            silent = False
-
-        if not silent:
-            for regex in self.regexes:
-                self.debug("Looking for regex: "+regex)
-
-        self.Timeout = int(timeout)
-        self.returnonlymatch = None
-
-    def debug(self, args):
-        message = "lw: %s: %s" % (self.name, args)
-        if not self.Env:
-            print (message)
-        else:
-            self.Env.debug(message)
-
-    def setwatch(self):
-        '''Mark the place to start watching the log from.
-        '''
-
-        if self.kind == "remote":
-            for node in self.hosts:
-                self.file_list.append(FileObj(self.Env, self.filename, node, self.name))
-
-        elif self.kind == "journal":
-            for node in self.hosts:
-                self.file_list.append(JournalObj(self.Env, node, self.name))
-
-        else:
-            self.file_list.append(FileObj(self.Env, self.filename))
-
-    def __del__(self):
-        if self.debug_level > 1: self.debug("Destroy")
-
-    def ReturnOnlyMatch(self, onlymatch=1):
-        '''Specify one or more subgroups of the match to return rather than the whole string
-           http://www.python.org/doc/2.5.2/lib/match-objects.html
-        '''
-        self.returnonlymatch = onlymatch
-
-    def __get_lines(self):
-        if not len(self.file_list):
-            raise ValueError("No sources to read from")
-
-        for f in self.file_list:
-            lines = f.next()
-            if len(lines):
-                self.line_cache.extend(lines)
-
-    def look(self, timeout=None, silent=False):
-        '''Examine the log looking for the given patterns.
-        It starts looking from the place marked by setwatch().
-        This function looks in the file in the fashion of tail -f.
-        It properly recovers from log file truncation, but not from
-        removing and recreating the log.  It would be nice if it
-        recovered from this as well :-)
-
-        We return the first line which matches any of our patterns.
-        '''
-        if timeout == None: timeout = self.Timeout
-
-        if trace_lw:
-            silent = False
-
-        lines = 0
-        needlines = True
-        begin = time.time()
-        end = begin + timeout + 1
-        if self.debug_level > 2: self.debug("starting single search: timeout=%d, begin=%d, end=%d" % (timeout, begin, end))
-
-        if not self.regexes:
-            self.debug("Nothing to look for")
-            return None
-
-        while True:
-
-            if len(self.line_cache):
-                lines += 1
-                line = self.line_cache[0]
-                self.line_cache.remove(line)
-
-                which = -1
-                if re.search("CTS:", line):
-                    continue
-                if self.debug_level > 2: self.debug("Processing: " + line)
-                for regex in self.regexes:
-                    which = which + 1
-                    if self.debug_level > 3: self.debug("Comparing line to: " + regex)
-                    #matchobj = re.search(string.lower(regex), string.lower(line))
-                    matchobj = re.search(regex, line)
-                    if matchobj:
-                        self.whichmatch = which
-                        if self.returnonlymatch:
-                            return matchobj.group(self.returnonlymatch)
-                        else:
-                            self.debug("Matched: "+line)
-                            if self.debug_level > 1: self.debug("With: " + regex)
-                            return line
-
-            elif timeout > 0 and end > time.time():
-                if self.debug_level > 1: self.debug("lines during timeout")
-                time.sleep(1)
-                self.__get_lines()
-
-            elif needlines:
-                # Grab any relevant messages that might have arrived since
-                # the last time the buffer was populated
-                if self.debug_level > 1: self.debug("lines without timeout")
-                self.__get_lines()
-
-                # Don't come back here again
-                needlines = False
-
-            else:
-                self.debug("Single search terminated: start=%d, end=%d, now=%d, lines=%d" % (begin, end, time.time(), lines))
-                return None
-
-        self.debug("How did we get here")
-        return None
-
-    def lookforall(self, timeout=None, allow_multiple_matches=None, silent=False):
-        '''Examine the log looking for ALL of the given patterns.
-        It starts looking from the place marked by setwatch().
-
-        We return when the timeout is reached, or when we have found
-        ALL of the regexes that were part of the watch
-        '''
-
-        if timeout == None: timeout = self.Timeout
-        save_regexes = self.regexes
-        returnresult = []
-
-        if trace_lw:
-            silent = False
-
-        if not silent:
-            self.debug("starting search: timeout=%d" % timeout)
-            for regex in self.regexes:
-                if self.debug_level > 2: self.debug("Looking for regex: "+regex)
-
-        while (len(self.regexes) > 0):
-            oneresult = self.look(timeout)
-            if not oneresult:
-                self.unmatched = self.regexes
-                self.matched = returnresult
-                self.regexes = save_regexes
-                return None
-
-            returnresult.append(oneresult)
-            if not allow_multiple_matches:
-                del self.regexes[self.whichmatch]
-
-            else:
-                # Allow multiple regexes to match a single line
-                tmp_regexes = self.regexes
-                self.regexes = []
-                which = 0
-                for regex in tmp_regexes:
-                    matchobj = re.search(regex, oneresult)
-                    if not matchobj:
-                        self.regexes.append(regex)
-
-        self.unmatched = None
-        self.matched = returnresult
-        self.regexes = save_regexes
-        return returnresult
-
-
->>>>>>> f6dcf47e
 class NodeStatus:
     def __init__(self, env):
         pass
@@ -1053,49 +299,12 @@
         self.__InitialConditions()
         self.logger = LogFactory()
         self.clear_cache = 0
-<<<<<<< HEAD
         self.TestLoggingLevel=0
         self.data = {}
         self.name = self.Env["Name"]
 
         self.rsh = RemoteFactory().getInstance()
         self.ShouldBeStatus={}
-=======
-        self.TestLoggingLevel = 0
-        self.data = {
-            "up"             : "up",        # Status meaning up
-            "down"           : "down",  # Status meaning down
-            "StonithCmd"     : "stonith -t baytech -p '10.10.10.100 admin admin' %s",
-            "DeadTime"       : 30,        # Max time to detect dead node...
-            "StartTime"      : 90,        # Max time to start up
-    #
-    # These next values need to be overridden in the derived class.
-    #
-            "Name"           : None,
-            "StartCmd"       : None,
-            "StopCmd"        : None,
-            "StatusCmd"      : None,
-            #"RereadCmd"      : None,
-            "BreakCommCmd"   : None,
-            "FixCommCmd"     : None,
-            #"TestConfigDir"  : None,
-            "LogFileName"    : None,
-
-            #"Pat:Master_started"   : None,
-            #"Pat:Slave_started" : None,
-            "Pat:We_stopped"   : None,
-            "Pat:They_stopped" : None,
-
-            "Pat:InfraUp"      : "%s",
-            "Pat:PacemakerUp"  : "%s",
-
-            "BadRegexes"     : None,        # A set of "bad news" regexes
-                                        # to apply to the log
-        }
-
-        self.rsh = self.Env.rsh
-        self.ShouldBeStatus = {}
->>>>>>> f6dcf47e
         self.ns = NodeStatus(self.Env)
         self.OurNode = string.lower(os.uname()[1])
         self.__instance_errorstoignore = []
@@ -1151,7 +360,7 @@
         '''How many nodes are up?'''
         count = 0
         for node in self.Env["nodes"]:
-          if self.ShouldBeStatus[node] = ="up":
+          if self.ShouldBeStatus[node] == "up":
             count = count + 1
         return count
 
@@ -1301,13 +510,8 @@
     def StartaCM(self, node, verbose=False):
 
         '''Start up the cluster manager on a given node'''
-<<<<<<< HEAD
-        if verbose: self.logger.log("Starting %s on node %s" %(self.templates["Name"], node))
-        else: self.debug("Starting %s on node %s" %(self.templates["Name"], node))
-=======
-        if verbose: self.log("Starting %s on node %s" % (self["Name"], node))
-        else: self.debug("Starting %s on node %s" % (self["Name"], node))
->>>>>>> f6dcf47e
+        if verbose: self.logger.log("Starting %s on node %s" % (self.templates["Name"], node))
+        else: self.debug("Starting %s on node %s" % (self.templates["Name"], node))
         ret = 1
 
         if not self.ShouldBeStatus.has_key(node):
@@ -1330,13 +534,8 @@
         self.install_config(node)
 
         self.ShouldBeStatus[node] = "any"
-<<<<<<< HEAD
         if self.StataCM(node) and self.cluster_stable(self.Env["DeadTime"]):
-            self.logger.log ("%s was already started" %(node))
-=======
-        if self.StataCM(node) and self.cluster_stable(self["DeadTime"]):
-            self.log ("%s was already started" % (node))
->>>>>>> f6dcf47e
+            self.logger.log ("%s was already started" % (node))
             return 1
 
         # Clear out the host cache so autojoin can be exercised
@@ -1360,11 +559,7 @@
         watch.setwatch()
 
         if self.rsh(node, startCmd) != 0:
-<<<<<<< HEAD
-            self.logger.log ("Warn: Start command failed on node %s" %(node))
-=======
-            self.log ("Warn: Start command failed on node %s" % (node))
->>>>>>> f6dcf47e
+            self.logger.log ("Warn: Start command failed on node %s" % (node))
             self.fencing_cleanup(node, stonith)
             return None
 
@@ -1373,11 +568,7 @@
 
         if watch.unmatched:
             for regex in watch.unmatched:
-<<<<<<< HEAD
-                self.logger.log ("Warn: Startup pattern not found: %s" %(regex))
-=======
-                self.log ("Warn: Startup pattern not found: %s" % (regex))
->>>>>>> f6dcf47e
+                self.logger.log ("Warn: Startup pattern not found: %s" % (regex))
 
         if watch_result and self.cluster_stable(self.Env["DeadTime"]):
             #self.debug("Found match: "+ repr(watch_result))
@@ -1388,24 +579,15 @@
             self.fencing_cleanup(node, stonith)
             return 1
 
-<<<<<<< HEAD
-        self.logger.log ("Warn: Start failed for node %s" %(node))
-=======
-        self.log ("Warn: Start failed for node %s" % (node))
->>>>>>> f6dcf47e
+        self.logger.log ("Warn: Start failed for node %s" % (node))
         return None
 
     def StartaCMnoBlock(self, node, verbose=False):
 
         '''Start up the cluster manager on a given node with none-block mode'''
 
-<<<<<<< HEAD
-        if verbose: self.logger.log("Starting %s on node %s" %(self["Name"], node))
-        else: self.debug("Starting %s on node %s" %(self["Name"], node))
-=======
-        if verbose: self.log("Starting %s on node %s" % (self["Name"], node))
+        if verbose: self.logger.log("Starting %s on node %s" % (self["Name"], node))
         else: self.debug("Starting %s on node %s" % (self["Name"], node))
->>>>>>> f6dcf47e
 
         # Clear out the host cache so autojoin can be exercised
         if self.clear_cache:
@@ -1432,13 +614,8 @@
 
         '''Stop the cluster manager on a given node'''
 
-<<<<<<< HEAD
-        if verbose: self.logger.log("Stopping %s on node %s" %(self["Name"], node))
-        else: self.debug("Stopping %s on node %s" %(self["Name"], node))
-=======
-        if verbose: self.log("Stopping %s on node %s" % (self["Name"], node))
+        if verbose: self.logger.log("Stopping %s on node %s" % (self["Name"], node))
         else: self.debug("Stopping %s on node %s" % (self["Name"], node))
->>>>>>> f6dcf47e
 
         if self.ShouldBeStatus[node] != "up" and force == False:
             return 1
@@ -1447,19 +624,11 @@
             # Make sure we can continue even if corosync leaks
             # fdata-* is the old name
             #self.rsh(node, "rm -f /dev/shm/qb-* /dev/shm/fdata-*")
-<<<<<<< HEAD
-            self.ShouldBeStatus[node]="down"
+            self.ShouldBeStatus[node] = "down"
             self.cluster_stable(self.Env["DeadTime"])
             return 1
         else:
-            self.logger.log ("ERROR: Could not stop %s on node %s" %(self["Name"], node))
-=======
-            self.ShouldBeStatus[node] = "down"
-            self.cluster_stable(self["DeadTime"])
-            return 1
-        else:
-            self.log ("ERROR: Could not stop %s on node %s" % (self["Name"], node))
->>>>>>> f6dcf47e
+            self.logger.log ("ERROR: Could not stop %s on node %s" % (self["Name"], node))
 
         return None
 
@@ -1469,13 +638,8 @@
 
         self.debug("Stopping %s on node %s" % (self["Name"], node))
 
-<<<<<<< HEAD
         self.rsh(node, self.templates["StopCmd"], synchronous=0)
-        self.ShouldBeStatus[node]="down"
-=======
-        self.rsh(node, self["StopCmd"], synchronous=0)
         self.ShouldBeStatus[node] = "down"
->>>>>>> f6dcf47e
         return 1
 
     def cluster_stable(self, timeout = None):
@@ -1490,11 +654,7 @@
         '''Force the cluster manager on a given node to reread its config
            This may be a no-op on certain cluster managers.
         '''
-<<<<<<< HEAD
         rc=self.rsh(node, self.templates["RereadCmd"])
-=======
-        rc = self.rsh(node, self["RereadCmd"])
->>>>>>> f6dcf47e
         if rc == 0:
             return 1
         else:
@@ -1506,13 +666,8 @@
 
         '''Report the status of the cluster manager on a given node'''
 
-<<<<<<< HEAD
         out=self.rsh(node, self.templates["StatusCmd"] % node, 1)
         ret= (string.find(out, 'stopped') == -1)
-=======
-        out = self.rsh(node, self["StatusCmd"] % node, 1)
-        ret = (string.find(out, 'stopped') == -1)
->>>>>>> f6dcf47e
 
         try:
             if ret:
@@ -1571,11 +726,7 @@
         watch.lookforall()
         if watch.unmatched:
             for regex in watch.unmatched:
-<<<<<<< HEAD
-                self.logger.log ("Warn: Startup pattern not found: %s" %(regex))
-=======
-                self.log ("Warn: Startup pattern not found: %s" % (regex))
->>>>>>> f6dcf47e
+                self.logger.log ("Warn: Startup pattern not found: %s" % (regex))
 
         if not self.cluster_stable():
             self.logger.log("Cluster did not stabilize")
@@ -1671,13 +822,8 @@
     def restorecomm_node(self,node):
         '''restore the saved communication between the nodes'''
         rc = 0
-<<<<<<< HEAD
-        if float(self.Env["XmitLoss"])!=0 or float(self.Env["RecvLoss"])!=0 :
+        if float(self.Env["XmitLoss"]) != 0 or float(self.Env["RecvLoss"]) != 0 :
             rc = self.rsh(node, self.templates["RestoreCommCmd"]);
-=======
-        if float(self.Env["XmitLoss"]) != 0 or float(self.Env["RecvLoss"]) != 0 :
-            rc = self.rsh(node, self["RestoreCommCmd"]);
->>>>>>> f6dcf47e
         if rc == 0:
             return 1
         else:
