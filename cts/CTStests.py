--- conflicted
+++ resolved
@@ -1423,13 +1423,8 @@
 
         # Look for STONITH ops, depending on Env["at-boot"] we might need to change the nodes status
         stonithPats = []
-<<<<<<< HEAD
         stonithPats.append("stonith-ng:.*Operation .* for host '%s' with device .* returned: 0" % node)
-        stonith = CTS.LogWatcher(self.CM["LogFileName"], stonithPats, 0)
-=======
-        stonithPats.append("sending fencing op RESET for %s" % node)
         stonith = self.create_watch(stonithPats, 0)
->>>>>>> b2cf8cbc
         stonith.setwatch()
 
         # set the watch for stable
