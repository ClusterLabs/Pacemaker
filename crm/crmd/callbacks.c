--- conflicted
+++ resolved
@@ -534,11 +534,8 @@
 		case OC_EV_MS_NOT_PRIMARY:
 			break;
 		case OC_EV_MS_PRIMARY_RESTORED:
-<<<<<<< HEAD
 			update_cache = TRUE;
 			current_ccm_membership_id = instance;
-=======
->>>>>>> d0cf4e26
 			if(AM_I_DC && need_transition(fsa_state)) {
 			    trigger_transition = TRUE;
 			}
