--- conflicted
+++ resolved
@@ -515,10 +515,6 @@
 
             remote_proxy_ack_shutdown(lrmd);
 
-<<<<<<< HEAD
-        crm_warn("Reconnection attempts to %s may result in failures that must be cleared",
-                 lrm_state->node_name);
-=======
             crm_warn("Reconnection attempts to %s may result in failures that must be cleared",
                     lrm_state->node_name);
         } else {
@@ -528,7 +524,6 @@
                     lrm_state->node_name);
         }
         return;
->>>>>>> 77ea74d0
 
     } else if (safe_str_eq(op, LRMD_IPC_OP_REQUEST) && proxy->is_local) {
         /* this is for the crmd, which we are, so don't try
