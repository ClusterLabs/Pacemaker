/* 
 * Copyright (C) 2004 Andrew Beekhof <andrew@beekhof.net>
 * 
 * This program is free software; you can redistribute it and/or
 * modify it under the terms of the GNU General Public
 * License as published by the Free Software Foundation; either
 * version 2.1 of the License, or (at your option) any later version.
 * 
 * This software is distributed in the hope that it will be useful,
 * but WITHOUT ANY WARRANTY; without even the implied warranty of
 * MERCHANTABILITY or FITNESS FOR A PARTICULAR PURPOSE.  See the GNU
 * General Public License for more details.
 * 
 * You should have received a copy of the GNU General Public
 * License along with this library; if not, write to the Free Software
 * Foundation, Inc., 59 Temple Place, Suite 330, Boston, MA  02111-1307  USA
 */

#include <crm_internal.h>

#include <sys/param.h>
#include <crm/crm.h>
#include <crm/cib.h>
#include <crm/msg_xml.h>
#include <crm/common/msg.h>
#include <crm/common/xml.h>
#include <tengine.h>
#include <heartbeat.h>
#include <clplumbing/Gmain_timeout.h>
#include <lrm/lrm_api.h>

<<<<<<< HEAD
char *failed_stop_offset = NULL;
char *failed_start_offset = NULL;

crm_data_t *need_abort(crm_data_t *update);
void process_graph_event(crm_data_t *event, const char *event_node);
int match_graph_event(int action_id, crm_data_t *event, const char *event_node,
=======
xmlNode *need_abort(xmlNode *update);
void process_graph_event(xmlNode *event, const char *event_node);
int match_graph_event(int action_id, xmlNode *event, const char *event_node,
>>>>>>> 41b589a6
		      int op_status, int op_rc);

xmlNode *
need_abort(xmlNode *update)
{
	xmlNode *section_xml = NULL;
	const char *section = NULL;

	if(update == NULL) {
		return NULL;
	}
	
        xml_prop_iter(update, name, value,
                      if(safe_str_eq(name, XML_ATTR_HAVE_QUORUM)) {
			      goto do_abort; /* possibly not required */
                      } else if(safe_str_eq(name, XML_ATTR_NUMPEERS)) {
			      goto do_abort;
                      } else if(safe_str_eq(name, XML_ATTR_GENERATION)) {
			      goto do_abort;
                      } else if(safe_str_eq(name, XML_ATTR_GENERATION_ADMIN)) {
			      goto do_abort;
		      }
		      continue;
	  do_abort:
		      crm_debug("Aborting on change to %s", name);
		      crm_log_xml_debug(update, "Abort: CIB Attrs");
		      return update;
                );

	section = XML_CIB_TAG_NODES;
	section_xml = get_object_root(section, update);
	xml_child_iter(section_xml, child, 
		       return section_xml;
		);

	section = XML_CIB_TAG_RESOURCES;
	section_xml = get_object_root(section, update);
	xml_child_iter(section_xml, child, 
		       return section_xml;
		);

	section = XML_CIB_TAG_CONSTRAINTS;
	section_xml = get_object_root(section, update);
	xml_child_iter(section_xml, child, 
		       return section_xml;
		);

	section = XML_CIB_TAG_CRMCONFIG;
	section_xml = get_object_root(section, update);
	xml_child_iter(section_xml, child, 
		       return section_xml;
		);
	return NULL;
}

static gboolean
fail_incompletable_actions(crm_graph_t *graph, const char *down_node) 
{
	const char *target = NULL;
	xmlNode *last_action = NULL;

	slist_iter(
		synapse, synapse_t, graph->synapses, lpc,
		if (synapse->confirmed) {
			continue;
		}

		slist_iter(
			action, crm_action_t, synapse->actions, lpc,

			if(action->type == action_type_pseudo || action->confirmed) {
				continue;
			}
			
			target = crm_element_value(action->xml, XML_LRM_ATTR_TARGET);
			if(safe_str_eq(target, down_node)) {
				action->failed = TRUE;
				last_action = action->xml;
				update_graph(graph, action);
				crm_notice("Action %d (%s) is scheduled for %s (offline)",
					   action->id, ID(action->xml), down_node);
			}
			
			);
		);

	if(last_action != NULL) {
		crm_warn("Node %s shutdown resulted in un-runnable actions", down_node);
		abort_transition(INFINITY, tg_restart, "Node failure", last_action);
		return TRUE;
	}
	
	return FALSE;
}

gboolean
extract_event(xmlNode *msg)
{
	int shutdown = 0;
	const char *shutdown_s = NULL;
	const char *event_node = NULL;

/*
[cib fragment]
...
<status>
   <node_state id="node1" state=CRMD_STATE_ACTIVE exp_state="active">
     <lrm>
       <lrm_resources>
	 <rsc_state id="" rsc_id="rsc4" node_id="node1" rsc_state="stopped"/>
*/
	crm_debug_4("Extracting event from %s", crm_element_name(msg));
	xml_child_iter_filter(
		msg, node_state, XML_CIB_TAG_STATE,

		xmlNode *attrs = NULL;
		xmlNode *resources = NULL;

		const char *ccm_state  = crm_element_value(
			node_state, XML_CIB_ATTR_INCCM);
		const char *crmd_state  = crm_element_value(
			node_state, XML_CIB_ATTR_CRMDSTATE);

		/* Transient node attribute changes... */
		event_node = crm_element_value(node_state, XML_ATTR_ID);
		crm_debug_2("Processing state update from %s", event_node);
		crm_log_xml_debug_3(node_state, "Processing");

		attrs = find_xml_node(
			node_state, XML_TAG_TRANSIENT_NODEATTRS, FALSE);

		if(attrs != NULL) {
			crm_info("Aborting on "XML_TAG_TRANSIENT_NODEATTRS" changes for %s", event_node);
			abort_transition(INFINITY, tg_restart,
					 XML_TAG_TRANSIENT_NODEATTRS, attrs);
		}
		
		resources = find_xml_node(node_state, XML_CIB_TAG_LRM, FALSE);
		resources = find_xml_node(
			resources, XML_LRM_TAG_RESOURCES, FALSE);

		/* LRM resource update... */
		xml_child_iter(
			resources, rsc,  
			xml_child_iter(
				rsc, rsc_op,  
				
				crm_log_xml_debug_3(rsc_op, "Processing resource update");
				process_graph_event(rsc_op, event_node);
				);
			);

		/*
		 * node state update... possibly from a shutdown we requested
		 */
		if(safe_str_eq(ccm_state, XML_BOOLEAN_FALSE)
		   || safe_str_eq(crmd_state, CRMD_JOINSTATE_DOWN)) {
			crm_action_t *shutdown = NULL;
			shutdown = match_down_event(0, event_node, NULL);
			
			if(shutdown != NULL) {
				update_graph(transition_graph, shutdown);
				trigger_graph();

			} else {
				crm_info("Stonith/shutdown of %s not matched", event_node);
				abort_transition(INFINITY, tg_restart, "Node failure", node_state);
			}			
			fail_incompletable_actions(transition_graph, event_node);
		}

		shutdown_s = crm_element_value(node_state, XML_CIB_ATTR_SHUTDOWN);
		if(shutdown_s) {
		    shutdown = crm_parse_int(shutdown_s, NULL);
		}
		if(shutdown_s && shutdown > 0) {
			crm_info("Aborting on "XML_CIB_ATTR_SHUTDOWN" attribute for %s", event_node);
			abort_transition(INFINITY, tg_restart, "Shutdown request", node_state);
		}
		);

	return TRUE;
}

static void
update_failcount(xmlNode *event, const char *event_node, int rc) 
{
	int interval = 0;
	char *task = NULL;
	char *rsc_id = NULL;
	char *attr_name = NULL;
	const char *id  = ID(event);
	const char *on_uuid  = event_node;
	const char *value = NULL;

	if(rc == 99) {
		/* this is an internal code for "we're busy, try again" */
		return;
	}

	if(failed_stop_offset == NULL) {
	    failed_stop_offset = crm_strdup(INFINITY_S);
	}

	if(failed_start_offset == NULL) {
	    failed_start_offset = crm_strdup(INFINITY_S);
	}
	
	CRM_CHECK(on_uuid != NULL, return);

	CRM_CHECK(parse_op_key(id, &rsc_id, &task, &interval),
		  crm_err("Couldn't parse: %s", ID(event));
		  goto bail);
	CRM_CHECK(task != NULL, goto bail);
	CRM_CHECK(rsc_id != NULL, goto bail);

	if(safe_str_eq(task, CRMD_ACTION_START)) {
	    interval = 1;
	    value = failed_start_offset;

	} else if(safe_str_eq(task, CRMD_ACTION_STOP)) {
	    interval = 1;
	    value = failed_stop_offset;
	}

	if(value == NULL || safe_str_neq(value, INFINITY_S)) {
	    value = XML_NVPAIR_ATTR_VALUE"++";
	}

	if(interval > 0) {
		int call_id = 0;
		attr_name = crm_concat("fail-count", rsc_id, '-');
		crm_warn("Updating failcount for %s on %s after failed %s: rc=%d (update=%s)",
			 rsc_id, on_uuid, task, rc, value);

		call_id = update_attr(te_cib_conn, cib_inhibit_notify, XML_CIB_TAG_STATUS,
			    on_uuid, NULL,NULL, attr_name, value, FALSE);

		/* don't let notificatios of these updates cause new transitions */
		add_cib_op_callback(call_id, FALSE, NULL, cib_failcount_updated);
		crm_free(attr_name);
	}

  bail:
	crm_free(rsc_id);
	crm_free(task);
}

static int
status_from_rc(crm_action_t *action, int orig_status, int rc)
{
	int target_rc = 0;
	int status = orig_status;
	const char *target_rc_s = g_hash_table_lookup(
		action->params, crm_meta_name(XML_ATTR_TE_TARGET_RC));

	if(target_rc_s != NULL) {
		crm_debug_2("Target rc: %s vs. %d", target_rc_s, rc);
		target_rc = crm_parse_int(target_rc_s, NULL);
	}

	if(target_rc == rc) {
	    crm_debug_2("Target rc: == %d", rc);
	    if(status != LRM_OP_DONE) {
		crm_debug_2("Re-mapping op status to"
			    " LRM_OP_DONE for rc=%d", rc);
		status = LRM_OP_DONE;
	    }

	} else {
	    crm_debug_2("Target rc: != %d", rc);
	    if(status != LRM_OP_ERROR) {
		crm_info("Re-mapping op status to"
			 " LRM_OP_ERROR for rc=%d", rc);
		status = LRM_OP_ERROR;
	    }
	}
	
	/* 99 is the code we use for direct nack's */
	if(rc != 99 && status != LRM_OP_DONE) {
		const char *task, *uname;
		task = crm_element_value(action->xml, XML_LRM_ATTR_TASK);
		uname  = crm_element_value(action->xml, XML_LRM_ATTR_TARGET);
		crm_warn("Action %d (%s) on %s failed (target: %s vs. rc: %d): %s",
			 action->id, task, uname, crm_str(target_rc_s), rc, op_status2text(status));
	}

	return status;
}

/*
 * returns the ID of the action if a match is found
 * returns -1 if a match was not found
 * returns -2 if a match was found but the action failed (and was
 *            not allowed to)
 */
int
match_graph_event(int action_id, xmlNode *event, const char *event_node,
		  int op_status, int op_rc)
{
	const char *target = NULL;
	const char *allow_fail = NULL;
	const char *this_event = ID(event);
	crm_action_t *action = NULL;

	action = get_action(action_id, FALSE);
	if(action == NULL) {
		return -1;
	}
	
	op_status = status_from_rc(action, op_status, op_rc);
	if(op_status != LRM_OP_DONE) {
		update_failcount(event, event_node, op_rc);
	}
	
	/* Process OP status */
	switch(op_status) {
		case LRM_OP_PENDING:
			crm_debug("Ignoring pending operation");
			return action->id;
			break;
		case LRM_OP_DONE:
			break;
		case LRM_OP_ERROR:
		case LRM_OP_TIMEOUT:
		case LRM_OP_NOTSUPPORTED:
			action->failed = TRUE;
			break;
		case LRM_OP_CANCELLED:
			/* do nothing?? */
			crm_err("Dont know what to do for cancelled ops yet");
			break;
		default:
			action->failed = TRUE;
			crm_err("Unsupported action result: %d", op_status);
	}

	/* stop this event's timer if it had one */
	stop_te_timer(action->timer);
	action->confirmed = TRUE;
	
	update_graph(transition_graph, action);
	trigger_graph();
	
	if(action->failed) {
		allow_fail = g_hash_table_lookup(
			action->params, crm_meta_name(XML_ATTR_TE_ALLOWFAIL));
		if(crm_is_true(allow_fail)) {
			action->failed = FALSE;
		}
	}

	if(action->failed) {
		abort_transition(action->synapse->priority+1,
				 tg_restart, "Event failed", event);
	}

	target = crm_element_value(action->xml, XML_LRM_ATTR_TARGET);
	te_log_action(LOG_INFO, "Action %s (%d) confirmed on %s (rc=%d)",
		      crm_str(this_event), action->id, crm_str(target),
		      op_status);

	return action->id;
}

crm_action_t *
get_action(int id, gboolean confirmed)
{
	slist_iter(
		synapse, synapse_t, transition_graph->synapses, lpc,

		slist_iter(
			action, crm_action_t, synapse->actions, lpc2,

			if(action->id == id) {
				if(confirmed) {
					stop_te_timer(action->timer);
					action->confirmed = TRUE;
				}
				return action;
			}
			)
		);
	return NULL;
}


crm_action_t *
match_down_event(int id, const char *target, const char *filter)
{
	const char *this_action = NULL;
	const char *this_node   = NULL;
	crm_action_t *match = NULL;
	
	slist_iter(
		synapse, synapse_t, transition_graph->synapses, lpc,

		/* lookup event */
		slist_iter(
			action, crm_action_t, synapse->actions, lpc2,

			if(id > 0 && action->id == id) {
				match = action;
				break;
			}
			
			this_action = crm_element_value(
				action->xml, XML_LRM_ATTR_TASK);

			if(action->type != action_type_crm) {
				continue;

			} else if(safe_str_eq(this_action, CRM_OP_LRM_REFRESH)){
				continue;
				
			} else if(filter != NULL
				  && safe_str_neq(this_action, filter)) {
				continue;
			}
			
			this_node = crm_element_value(
				action->xml, XML_LRM_ATTR_TARGET_UUID);

			if(this_node == NULL) {
				crm_log_xml_err(action->xml, "No node uuid");
			}
			
			if(safe_str_neq(this_node, target)) {
				crm_debug("Action %d : Node mismatch: %s",
					 action->id, this_node);
				continue;
			}

			match = action;
			break;
			);
		if(match != NULL) {
			/* stop this event's timer if it had one */
			break;
		}
		);
	
	if(match != NULL) {
		/* stop this event's timer if it had one */
		crm_debug("Match found for action %d: %s on %s", id,
			  crm_element_value(match->xml, XML_LRM_ATTR_TASK_KEY),
			  target);
		stop_te_timer(match->timer);
		match->confirmed = TRUE;

	} else if(id > 0) {
		crm_err("No match for action %d", id);
	} else {
		crm_warn("No match for shutdown action on %s", target);
	}
	return match;
}


void
process_graph_event(xmlNode *event, const char *event_node)
{
	int rc = -1;
	int status = -1;

	int action = -1;
	int transition_num = -1;
	char *update_te_uuid = NULL;

	gboolean passed = FALSE;
	const char *id = NULL;
	const char *magic = NULL;
	
	CRM_ASSERT(event != NULL);

	id = ID(event);
	magic = crm_element_value(event, XML_ATTR_TRANSITION_MAGIC);

	if(magic == NULL) {
		/* non-change */
		return;
	}
	
	CRM_CHECK(decode_transition_magic(
			  magic, &update_te_uuid, &transition_num, &action,
			  &status, &rc),
		  crm_err("Invalid event %s detected", id);
		  abort_transition(INFINITY, tg_restart,"Bad event", event);
		);

	if(status == LRM_OP_PENDING) {
	    goto bail;
	}
	
	if(transition_num == -1) {
		crm_err("Action %s (%s) initiated outside of a transition",
			id, magic);
		abort_transition(INFINITY, tg_restart,"Unexpected event",event);

	} else if(action < 0 || safe_str_neq(update_te_uuid, te_uuid)) {
		crm_info("Action %s (%s) initiated by a different transitioner",
			 id, magic);
		abort_transition(INFINITY, tg_restart,"Foreign event", event);
		
	} else if(transition_graph->id != transition_num) {
		crm_info("Detected action %s from a different transition:"
			" %d vs. %d", id, transition_num, transition_graph->id);
		abort_transition(INFINITY, tg_restart,"Old event", event);
		
	} else if(transition_graph->complete) {
		crm_info("Action %s arrived after a completed transition", id);
		abort_transition(INFINITY, tg_restart, "Inactive graph", event);

	} else if(match_graph_event(
			  action, event, event_node, status, rc) < 0) {
		crm_err("Unknown graph action %s", id);
		abort_transition(INFINITY, tg_restart, "Unknown event", event);

	} else {
		passed = TRUE;
		crm_debug_2("Processed update to %s: %s", id, magic);
	}

	if(passed == FALSE && rc != EXECRA_OK) {
		update_failcount(event, event_node, rc);
	}

  bail:
	crm_free(update_te_uuid);
	return;
}
<|MERGE_RESOLUTION|>--- conflicted
+++ resolved
@@ -29,18 +29,12 @@
 #include <clplumbing/Gmain_timeout.h>
 #include <lrm/lrm_api.h>
 
-<<<<<<< HEAD
 char *failed_stop_offset = NULL;
 char *failed_start_offset = NULL;
 
-crm_data_t *need_abort(crm_data_t *update);
-void process_graph_event(crm_data_t *event, const char *event_node);
-int match_graph_event(int action_id, crm_data_t *event, const char *event_node,
-=======
 xmlNode *need_abort(xmlNode *update);
 void process_graph_event(xmlNode *event, const char *event_node);
 int match_graph_event(int action_id, xmlNode *event, const char *event_node,
->>>>>>> 41b589a6
 		      int op_status, int op_rc);
 
 xmlNode *
