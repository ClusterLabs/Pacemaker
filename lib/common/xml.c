--- conflicted
+++ resolved
@@ -4124,16 +4124,10 @@
                 crm_xml_add(new_xml, name, vcopy);
                 free(vcopy);
 
-<<<<<<< HEAD
-            } else if(p_old != p_new && TRACKING_CHANGES_LAZY(new) == FALSE) {
-                crm_info("Moved %s@%s (%d -> %d)", old->name, name, p_old, p_new);
-                __xml_node_dirty(new);
-=======
             } else if(p_old != p_new && TRACKING_CHANGES_LAZY(new_xml) == FALSE) {
                 crm_info("Moved %s@%s (%d -> %d)",
                          old_xml->name, name, p_old, p_new);
                 __xml_node_dirty(new_xml);
->>>>>>> c0d7ba79
                 p->flags |= xpf_dirty|xpf_moved;
 
                 if(p_old > p_new) {
