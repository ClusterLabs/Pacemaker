/* 
 * Copyright (C) 2004 Andrew Beekhof <andrew@beekhof.net>
 * 
 * This program is free software; you can redistribute it and/or
 * modify it under the terms of the GNU General Public
 * License as published by the Free Software Foundation; either
 * version 2.1 of the License, or (at your option) any later version.
 * 
 * This software is distributed in the hope that it will be useful,
 * but WITHOUT ANY WARRANTY; without even the implied warranty of
 * MERCHANTABILITY or FITNESS FOR A PARTICULAR PURPOSE.  See the GNU
 * General Public License for more details.
 * 
 * You should have received a copy of the GNU General Public
 * License along with this library; if not, write to the Free Software
 * Foundation, Inc., 59 Temple Place, Suite 330, Boston, MA  02111-1307  USA
 */

#include <crm_internal.h>
#include <bzlib.h>
#include <crm/ais.h>
#include <crm/common/cluster.h>
#include <openais/saAis.h>
#include <sys/utsname.h>
#include "stack.h"
#include <clplumbing/timers.h>

enum crm_ais_msg_types text2msg_type(const char *text) 
{
	int type = crm_msg_none;

	CRM_CHECK(text != NULL, return type);
	if(safe_str_eq(text, "ais")) {
		type = crm_msg_ais;
	} else if(safe_str_eq(text, "crm_plugin")) {
		type = crm_msg_ais;
	} else if(safe_str_eq(text, CRM_SYSTEM_CIB)) {
		type = crm_msg_cib;
	} else if(safe_str_eq(text, CRM_SYSTEM_CRMD)) {
		type = crm_msg_crmd;
	} else if(safe_str_eq(text, CRM_SYSTEM_DC)) {
		type = crm_msg_crmd;
	} else if(safe_str_eq(text, CRM_SYSTEM_TENGINE)) {
		type = crm_msg_te;
	} else if(safe_str_eq(text, CRM_SYSTEM_PENGINE)) {
		type = crm_msg_pe;
	} else if(safe_str_eq(text, CRM_SYSTEM_LRMD)) {
		type = crm_msg_lrmd;
	} else if(safe_str_eq(text, CRM_SYSTEM_STONITHD)) {
		type = crm_msg_stonithd;
	} else if(safe_str_eq(text, "attrd")) {
		type = crm_msg_attrd;
	} else {
		crm_debug_2("Unknown message type: %s", text);
	}
	return type;
}

char *get_ais_data(AIS_Message *msg)
{
    int rc = BZ_OK;
    char *uncompressed = NULL;
    unsigned int new_size = msg->size;
    
    if(msg->is_compressed == FALSE) {
	crm_debug_2("Returning uncompressed message data");
	uncompressed = strdup(msg->data);

    } else {
	crm_debug_2("Decompressing message data");
	crm_malloc0(uncompressed, new_size);
	
	rc = BZ2_bzBuffToBuffDecompress(
	    uncompressed, &new_size, msg->data, msg->compressed_size, 1, 0);
	
	CRM_ASSERT(rc = BZ_OK);
	CRM_ASSERT(new_size == msg->size);
    }
    
    return uncompressed;
}


#if SUPPORT_AIS
int ais_fd_sync = -1;
static int ais_fd_async = -1; /* never send messages via this channel */
GFDSource *ais_source = NULL;
GFDSource *ais_source_sync = NULL;

gboolean
send_ais_text(int class, const char *data,
	      gboolean local, const char *node, enum crm_ais_msg_types dest)
{
    int retries = 0;
    static int msg_id = 0;
    static int local_pid = 0;

    int rc = SA_AIS_OK;
    mar_res_header_t header;
    AIS_Message *ais_msg = NULL;
    enum crm_ais_msg_types sender = text2msg_type(crm_system_name);

    if(local_pid == 0) {
	local_pid = getpid();
    }

    CRM_CHECK(data != NULL, return FALSE);
    crm_malloc0(ais_msg, sizeof(AIS_Message));
    
    ais_msg->id = msg_id++;
    ais_msg->header.id = class;
    
    ais_msg->host.type = dest;
    ais_msg->host.local = local;
    if(node) {
	ais_msg->host.size = strlen(node);
	memset(ais_msg->host.uname, 0, MAX_NAME);
	memcpy(ais_msg->host.uname, node, ais_msg->host.size);
	ais_msg->host.id = 0;
	
    } else {
	ais_msg->host.size = 0;
	memset(ais_msg->host.uname, 0, MAX_NAME);
	ais_msg->host.id = 0;
    }
    
    ais_msg->sender.type = sender;
    ais_msg->sender.pid = local_pid;
    ais_msg->sender.size = 0;
    memset(ais_msg->sender.uname, 0, MAX_NAME);
    ais_msg->sender.id = 0;
    
    ais_msg->size = 1 + strlen(data);

    if(ais_msg->size < 5120) {
  failback:
	crm_realloc(ais_msg, sizeof(AIS_Message) + ais_msg->size);
	memcpy(ais_msg->data, data, ais_msg->size);
	
    } else {
	char *compressed = NULL;
	char *uncompressed = crm_strdup(data);
	unsigned int len = (ais_msg->size * 1.1) + 600; /* recomended size */
	
	crm_debug_5("Compressing message payload");
	crm_malloc0(compressed, len);
	
	rc = BZ2_bzBuffToBuffCompress(
	    compressed, &len, uncompressed, ais_msg->size, 3, 0, 30);

	crm_free(uncompressed);
	
	if(rc != BZ_OK) {
	    crm_err("Compression failed: %d", rc);
	    crm_free(compressed);
	    goto failback;  
	}

	crm_realloc(ais_msg, sizeof(AIS_Message) + len + 1);
	memcpy(ais_msg->data, compressed, len);
	crm_free(compressed);

	ais_msg->is_compressed = TRUE;
	ais_msg->compressed_size = len;

	crm_debug("Compression details: %d -> %d",
		  ais_msg->size, ais_data_len(ais_msg));
    } 

    ais_msg->header.size = sizeof(AIS_Message) + ais_data_len(ais_msg);

    crm_debug("Sending%s message %d to %s.%s (data=%d, total=%d)",
		ais_msg->is_compressed?" compressed":"",
		ais_msg->id, ais_dest(&(ais_msg->host)), msg_type2text(dest),
		ais_data_len(ais_msg), ais_msg->header.size);

  retry:
    errno = 0;
    rc = saSendReceiveReply(ais_fd_sync, ais_msg, ais_msg->header.size,
			    &header, sizeof (mar_res_header_t));
    if(rc == SA_AIS_OK) {
	CRM_CHECK(header.size == sizeof (mar_res_header_t),
		  crm_err("Odd message: id=%d, size=%d, error=%d",
			  header.id, header.size, header.error));
	CRM_CHECK(header.error == SA_AIS_OK, rc = header.error);
    }

    if(rc == SA_AIS_ERR_TRY_AGAIN && retries < 20) {
	retries++;
	crm_info("Peer overloaded: Re-sending message (Attempt %d of 20)", retries);
	mssleep(retries * 100); /* Proportional back off */
	goto retry;
    }

    if(rc != SA_AIS_OK) {    
	cl_perror("Sending message %d: FAILED (rc=%d): %s",
		  ais_msg->id, rc, ais_error2text(rc));
	ais_fd_async = -1;
    } else {
	crm_debug_4("Message %d: sent", ais_msg->id);
    }

    crm_free(ais_msg);
    return (rc == SA_AIS_OK);
}

gboolean
send_ais_message(crm_data_t *msg, 
		 gboolean local, const char *node, enum crm_ais_msg_types dest)
{
    gboolean rc = TRUE;
    char *data = NULL;

    if(ais_fd_async < 0 || ais_source == NULL) {
	crm_err("Not connected to AIS");
	return FALSE;
    }

    if(cl_get_string(msg, F_XML_TAGNAME) == NULL) {
	ha_msg_add(msg, F_XML_TAGNAME, "ais_msg");
    }
    
    data = dump_xml_unformatted(msg);
    rc = send_ais_text(0, data, local, node, dest);
    crm_free(data);
    return rc;
}

void terminate_ais_connection(void) 
{
    close(ais_fd_sync);
    close(ais_fd_async);
    crm_notice("Disconnected from AIS");
/*     G_main_del_fd(ais_source); */
/*     G_main_del_fd(ais_source_sync);     */
}

static gboolean ais_dispatch(int sender, gpointer user_data)
{
    char *data = NULL;
    char *uncompressed = NULL;

    AIS_Message *msg = NULL;
    SaAisErrorT rc = SA_AIS_OK;
    mar_res_header_t *header = NULL;
    static int header_len = sizeof(mar_res_header_t);
    gboolean (*dispatch)(AIS_Message*,char*,int) = user_data;

    crm_malloc0(header, header_len);
    
    errno = 0;
    rc = saRecvRetry(sender, header, header_len);
    if (rc != SA_AIS_OK) {
	cl_perror("Receiving message header failed: (%d) %s", rc, ais_error2text(rc));
	goto bail;

    } else if(header->size == header_len) {
	crm_err("Empty message: id=%d, size=%d, error=%d, header_len=%d",
		header->id, header->size, header->error, header_len);
	goto done;
	
    } else if(header->size == 0 || header->size < header_len) {
	crm_err("Mangled header: size=%d, header=%d, error=%d",
		header->size, header_len, header->error);
	goto done;
	
    } else if(header->error != 0) {
	crm_err("Header contined error: %d", header->error);
    }
    
    crm_debug_2("Looking for %d (%d - %d) more bytes",
		header->size - header_len, header->size, header_len);

    crm_realloc(header, header->size);
    /* Use a char* so we can store the remainder into an offset */
    data = (char*)header;

    errno = 0;
    rc = saRecvRetry(sender, data+header_len, header->size - header_len);
    msg = (AIS_Message*)data;

    if (rc != SA_AIS_OK) {
	cl_perror("Receiving message body failed: (%d) %s", rc, ais_error2text(rc));
	goto bail;
    }
    
    crm_debug_3("Got new%s message (size=%d, %d, %d)",
		msg->is_compressed?" compressed":"",
		ais_data_len(msg), msg->size, msg->compressed_size);
    
    data = msg->data;
    if(msg->is_compressed && msg->size > 0) {
	int rc = BZ_OK;
	unsigned int new_size = msg->size;

	if(check_message_sanity(msg, NULL) == FALSE) {
	    goto badmsg;
	}

	crm_debug_5("Decompressing message data");
	crm_malloc0(uncompressed, new_size);
	rc = BZ2_bzBuffToBuffDecompress(
	    uncompressed, &new_size, data, msg->compressed_size, 1, 0);

	if(rc != BZ_OK) {
	    crm_err("Decompression failed: %d", rc);
	    crm_free(uncompressed);
	    goto badmsg;
	}
	
	CRM_ASSERT(rc == BZ_OK);
	CRM_ASSERT(new_size == msg->size);

	data = uncompressed;

    } else if(check_message_sanity(msg, data) == FALSE) {
	goto badmsg;

    } else if(safe_str_eq("identify", data)) {
	int pid = getpid();
	char *pid_s = crm_itoa(pid);
	send_ais_text(0, pid_s, TRUE, NULL, crm_msg_ais);
	crm_free(pid_s);
	goto done;
    }

    if(msg->header.id == crm_class_members) {
	crm_data_t *xml = string2xml(data);

	if(xml != NULL) {
	    const char *seq_s = crm_element_value(xml, "id");
	    unsigned long seq = crm_int_helper(seq_s, NULL);
	    crm_info("Processing membership %ld/%s", seq, seq_s);
/* 	    crm_log_xml_debug(xml, __PRETTY_FUNCTION__); */
	    xml_child_iter(xml, node, crm_update_ais_node(node, seq));
	    crm_calculate_quorum();
	    
	} else {
	    crm_warn("Invalid peer update: %s", data);
	}

	free_xml(xml);
    }

    if(dispatch != NULL) {
	dispatch(msg, data, sender);
    }
    
  done:
    crm_free(uncompressed);
    crm_free(msg);
    return TRUE;

  badmsg:
    crm_err("Invalid message (id=%d, dest=%s:%s, from=%s:%s.%d):"
	    " min=%d, total=%d, size=%d, bz2_size=%d",
	    msg->id, ais_dest(&(msg->host)), msg_type2text(msg->host.type),
	    ais_dest(&(msg->sender)), msg_type2text(msg->sender.type),
	    msg->sender.pid, (int)sizeof(AIS_Message),
	    msg->header.size, msg->size, msg->compressed_size);
    goto done;
    
  bail:
    crm_err("AIS connection failed");
    return FALSE;
}

static void
ais_destroy(gpointer user_data)
{
    crm_err("AIS connection terminated");
    ais_fd_sync = -1;
    exit(1);
}

gboolean init_ais_connection(
    gboolean (*dispatch)(AIS_Message*,char*,int),
    void (*destroy)(gpointer), char **our_uuid, char **our_uname)
{
    int rc = SA_AIS_OK;
    struct utsname name;

    if(our_uname != NULL) {
	if(uname(&name) < 0) {
	    cl_perror("uname(2) call failed");
	    exit(100);
	}
	*our_uname = crm_strdup(name.nodename);
	crm_notice("Local node name: %s", *our_uname);
    }
    
    if(our_uuid != NULL) {
	*our_uuid = crm_strdup(name.nodename);
    }

    /* 16 := CRM_SERVICE */
    crm_info("Creating connection to our AIS plugin");
    rc = saServiceConnect (&ais_fd_sync, &ais_fd_async, 16);
    if (rc != SA_AIS_OK) {
	crm_info("Connection to our AIS plugin failed: %s (%d)", ais_error2text(rc), rc);
	return FALSE;
    }

    if(destroy == NULL) {
	crm_debug("Using the default destroy handler");
	destroy = ais_destroy;
    } 
   
    crm_info("AIS connection established");

#if 0
    ais_source_sync = G_main_add_fd(
	G_PRIORITY_HIGH, ais_fd_sync, FALSE, ais_dispatch, dispatch, destroy);
#endif
<<<<<<< HEAD
=======
#if AIS_WHITETANK
>>>>>>> 18222fa1
    {
	int pid = getpid();
	char *pid_s = crm_itoa(pid);
	send_ais_text(0, pid_s, TRUE, NULL, crm_msg_ais);
	crm_free(pid_s);
    }
<<<<<<< HEAD

=======
#endif
    
>>>>>>> 18222fa1
    ais_source = G_main_add_fd(
 	G_PRIORITY_HIGH, ais_fd_async, FALSE, ais_dispatch, dispatch, destroy);
    return TRUE;
}

gboolean check_message_sanity(AIS_Message *msg, char *data) 
{
    gboolean sane = TRUE;
    gboolean repaired = FALSE;
    int dest = msg->host.type;
    int tmp_size = msg->header.size - sizeof(AIS_Message);

    if(sane && msg->header.size == 0) {
	crm_warn("Message with no size");
	sane = FALSE;
    }

    if(sane && msg->header.error != 0) {
	crm_warn("Message header contains an error: %d", msg->header.error);
	sane = FALSE;
    }

    if(sane && ais_data_len(msg) != tmp_size) {
	int cur_size = ais_data_len(msg);

	repaired = TRUE;
	if(msg->is_compressed) {
	    msg->compressed_size = tmp_size;
	    
	} else {
	    msg->size = tmp_size;
	}
	
	crm_warn("Repaired message payload size %d -> %d", cur_size, tmp_size);
    }

    if(sane && ais_data_len(msg) == 0) {
	crm_warn("Message with no payload");
	sane = FALSE;
    }

    if(sane && data && msg->is_compressed == FALSE) {
	int str_size = strlen(data) + 1;
	if(ais_data_len(msg) != str_size) {
	    int lpc = 0;
	    crm_warn("Message payload is corrupted: expected %d bytes, got %d",
		    ais_data_len(msg), str_size);
	    sane = FALSE;
	    for(lpc = (str_size - 10); lpc < msg->size; lpc++) {
		if(lpc < 0) {
		    lpc = 0;
		}
		crm_debug("bad_data[%d]: %d / '%c'", lpc, data[lpc], data[lpc]);
	    }
	}
    }
    
    if(sane == FALSE) {
	crm_err("Invalid message %d: (dest=%s:%s, from=%s:%s.%d, compressed=%d, size=%d, total=%d)",
		msg->id, ais_dest(&(msg->host)), msg_type2text(dest),
		ais_dest(&(msg->sender)), msg_type2text(msg->sender.type),
		msg->sender.pid, msg->is_compressed, ais_data_len(msg),
		msg->header.size);
	
    } else if(repaired) {
	crm_err("Repaired message %d: (dest=%s:%s, from=%s:%s.%d, compressed=%d, size=%d, total=%d)",
		msg->id, ais_dest(&(msg->host)), msg_type2text(dest),
		ais_dest(&(msg->sender)), msg_type2text(msg->sender.type),
		msg->sender.pid, msg->is_compressed, ais_data_len(msg),
		msg->header.size);
    } else {
	crm_debug_3("Verfied message %d: (dest=%s:%s, from=%s:%s.%d, compressed=%d, size=%d, total=%d)",
		    msg->id, ais_dest(&(msg->host)), msg_type2text(dest),
		    ais_dest(&(msg->sender)), msg_type2text(msg->sender.type),
		    msg->sender.pid, msg->is_compressed, ais_data_len(msg),
		    msg->header.size);
    }
    
    return sane;
}
#endif
<|MERGE_RESOLUTION|>--- conflicted
+++ resolved
@@ -412,22 +412,13 @@
     ais_source_sync = G_main_add_fd(
 	G_PRIORITY_HIGH, ais_fd_sync, FALSE, ais_dispatch, dispatch, destroy);
 #endif
-<<<<<<< HEAD
-=======
-#if AIS_WHITETANK
->>>>>>> 18222fa1
     {
 	int pid = getpid();
 	char *pid_s = crm_itoa(pid);
 	send_ais_text(0, pid_s, TRUE, NULL, crm_msg_ais);
 	crm_free(pid_s);
     }
-<<<<<<< HEAD
-
-=======
-#endif
-    
->>>>>>> 18222fa1
+
     ais_source = G_main_add_fd(
  	G_PRIORITY_HIGH, ais_fd_async, FALSE, ais_dispatch, dispatch, destroy);
     return TRUE;
