/* 
 * Copyright (C) 2004 Andrew Beekhof <andrew@beekhof.net>
 * 
 * This program is free software; you can redistribute it and/or
 * modify it under the terms of the GNU General Public
 * License as published by the Free Software Foundation; either
 * version 2 of the License, or (at your option) any later version.
 * 
 * This software is distributed in the hope that it will be useful,
 * but WITHOUT ANY WARRANTY; without even the implied warranty of
 * MERCHANTABILITY or FITNESS FOR A PARTICULAR PURPOSE.  See the GNU
 * General Public License for more details.
 * 
 * You should have received a copy of the GNU General Public
 * License along with this library; if not, write to the Free Software
 * Foundation, Inc., 51 Franklin St, Fifth Floor, Boston, MA  02110-1301  USA
 */

#include <crm_internal.h>

#include <pengine.h>
#include <crm/pengine/rules.h>
#include <crm/msg_xml.h>
#include <allocate.h>
#include <utils.h>

#define DELETE_THEN_REFRESH 1   /* The crmd will remove the resource from the CIB itself, making this redundant */
#define INFINITY_HACK   (INFINITY * -100)

#define VARIANT_NATIVE 1
#include <lib/pengine/variant.h>

void native_rsc_colocation_rh_must(resource_t * rsc_lh, gboolean update_lh,
                                   resource_t * rsc_rh, gboolean update_rh);

void native_rsc_colocation_rh_mustnot(resource_t * rsc_lh, gboolean update_lh,
                                      resource_t * rsc_rh, gboolean update_rh);

void Recurring(resource_t * rsc, action_t * start, node_t * node, pe_working_set_t * data_set);
void RecurringOp(resource_t * rsc, action_t * start, node_t * node,
                 xmlNode * operation, pe_working_set_t * data_set);
void Recurring_Stopped(resource_t * rsc, action_t * start, node_t * node,
                       pe_working_set_t * data_set);
void RecurringOp_Stopped(resource_t * rsc, action_t * start, node_t * node,
                         xmlNode * operation, pe_working_set_t * data_set);
void pe_post_notify(resource_t * rsc, node_t * node, action_t * op,
                    notify_data_t * n_data, pe_working_set_t * data_set);

gboolean DeleteRsc(resource_t * rsc, node_t * node, gboolean optional, pe_working_set_t * data_set);
gboolean StopRsc(resource_t * rsc, node_t * next, gboolean optional, pe_working_set_t * data_set);
gboolean StartRsc(resource_t * rsc, node_t * next, gboolean optional, pe_working_set_t * data_set);
gboolean DemoteRsc(resource_t * rsc, node_t * next, gboolean optional, pe_working_set_t * data_set);
gboolean PromoteRsc(resource_t * rsc, node_t * next, gboolean optional,
                    pe_working_set_t * data_set);
gboolean RoleError(resource_t * rsc, node_t * next, gboolean optional, pe_working_set_t * data_set);
gboolean NullOp(resource_t * rsc, node_t * next, gboolean optional, pe_working_set_t * data_set);

/* *INDENT-OFF* */
enum rsc_role_e rsc_state_matrix[RSC_ROLE_MAX][RSC_ROLE_MAX] = {
/* Current State */	
/*       Next State:    Unknown 	  Stopped	     Started	        Slave	          Master */
    /* Unknown */ { RSC_ROLE_UNKNOWN, RSC_ROLE_STOPPED, RSC_ROLE_STOPPED, RSC_ROLE_STOPPED, RSC_ROLE_STOPPED, },
    /* Stopped */ { RSC_ROLE_STOPPED, RSC_ROLE_STOPPED, RSC_ROLE_STARTED, RSC_ROLE_SLAVE,   RSC_ROLE_SLAVE, },
    /* Started */ { RSC_ROLE_STOPPED, RSC_ROLE_STOPPED, RSC_ROLE_STARTED, RSC_ROLE_SLAVE,   RSC_ROLE_MASTER, },
    /* Slave */	  { RSC_ROLE_STOPPED, RSC_ROLE_STOPPED, RSC_ROLE_UNKNOWN, RSC_ROLE_SLAVE,   RSC_ROLE_MASTER, },
    /* Master */  { RSC_ROLE_STOPPED, RSC_ROLE_SLAVE,   RSC_ROLE_UNKNOWN, RSC_ROLE_SLAVE,   RSC_ROLE_MASTER, },
};

gboolean (*rsc_action_matrix[RSC_ROLE_MAX][RSC_ROLE_MAX])(resource_t*,node_t*,gboolean,pe_working_set_t*) = {
/* Current State */	
/*       Next State:       Unknown	Stopped		Started		Slave		Master */
    /* Unknown */	{ RoleError,	StopRsc,	RoleError,	RoleError,	RoleError,  },
    /* Stopped */	{ RoleError,	NullOp,		StartRsc,	StartRsc,	RoleError,  },
    /* Started */	{ RoleError,	StopRsc,	NullOp,		NullOp,		PromoteRsc, },
    /* Slave */	        { RoleError,	StopRsc,	RoleError,	NullOp,		PromoteRsc, },
    /* Master */	{ RoleError,	DemoteRsc,	RoleError,	DemoteRsc,	NullOp,     },
};
/* *INDENT-ON* */

struct capacity_data {
    node_t *node;
    resource_t *rsc;
    gboolean is_enough;
};

static void
check_capacity(gpointer key, gpointer value, gpointer user_data)
{
    int required = 0;
    int remaining = 0;
    struct capacity_data *data = user_data;

    required = crm_parse_int(value, "0");
    remaining = crm_parse_int(g_hash_table_lookup(data->node->details->utilization, key), "0");

    if (required > remaining) {
        crm_debug("Node %s has no enough %s for resource %s: required=%d remaining=%d",
                  data->node->details->uname, (char *)key, data->rsc->id, required, remaining);
        data->is_enough = FALSE;
    }
}

static gboolean
have_enough_capacity(node_t * node, resource_t * rsc)
{
    struct capacity_data data;

    data.node = node;
    data.rsc = rsc;
    data.is_enough = TRUE;

    g_hash_table_foreach(rsc->utilization, check_capacity, &data);

    return data.is_enough;
}

static gboolean
native_choose_node(resource_t * rsc, node_t * prefer, pe_working_set_t * data_set)
{
    /*
       1. Sort by weight
       2. color.chosen_node = the node (of those with the highest wieght)
       with the fewest resources
       3. remove color.chosen_node from all other colors
     */
    int alloc_details = scores_log_level + 1;

    GListPtr nodes = NULL;
    node_t *chosen = NULL;

    int lpc = 0;
    int multiple = 0;
    int length = 0;
    gboolean result = FALSE;

    if (safe_str_neq(data_set->placement_strategy, "default")) {
        GListPtr gIter = NULL;

        for (gIter = data_set->nodes; gIter != NULL; gIter = gIter->next) {
            node_t *node = (node_t *) gIter->data;

            if (have_enough_capacity(node, rsc) == FALSE) {
                crm_debug("Resource %s cannot be allocated to node %s: none of enough capacity",
                          rsc->id, node->details->uname);
                resource_location(rsc, node, -INFINITY, "__limit_utilization_", data_set);
            }
        }
        dump_node_scores(alloc_details, rsc, "Post-utilization", rsc->allowed_nodes);
    }

    length = g_hash_table_size(rsc->allowed_nodes);

    if (is_not_set(rsc->flags, pe_rsc_provisional)) {
        return rsc->allocated_to ? TRUE : FALSE;
    }

    if (prefer) {
        chosen = g_hash_table_lookup(rsc->allowed_nodes, prefer->details->id);
        if (chosen && chosen->weight >= 0 && can_run_resources(chosen)) {
            crm_trace("Using preferred node %s for %s instead of choosing from %d candidates",
                      chosen->details->uname, rsc->id, length);
        } else if (chosen && chosen->weight < 0) {
            crm_trace("Preferred node %s for %s was unavailable", chosen->details->uname, rsc->id);
            chosen = NULL;
        } else if (chosen && can_run_resources(chosen)) {
            crm_trace("Preferred node %s for %s was unsuitable", chosen->details->uname, rsc->id);
            chosen = NULL;
        } else {
            crm_trace("Preferred node %s for %s was unknown", prefer->details->uname, rsc->id);
        }
    }

    if (chosen == NULL && rsc->allowed_nodes) {
        nodes = g_hash_table_get_values(rsc->allowed_nodes);
        nodes = g_list_sort_with_data(nodes, sort_node_weight, g_list_nth_data(rsc->running_on, 0));

        chosen = g_list_nth_data(nodes, 0);
        crm_trace("Chose node %s for %s from %d candidates",
                  chosen ? chosen->details->uname : "<none>", rsc->id, length);

        if (chosen && chosen->weight > 0 && can_run_resources(chosen)) {
            node_t *running = g_list_nth_data(rsc->running_on, 0);

            if (running && can_run_resources(running) == FALSE) {
                crm_trace("Current node for %s (%s) can't run resources",
                          rsc->id, running->details->uname);
                running = NULL;
            }

            for (lpc = 1; lpc < length && running; lpc++) {
                node_t *tmp = g_list_nth_data(nodes, lpc);

                if (tmp->weight == chosen->weight) {
                    multiple++;
                    if (tmp->details == running->details) {
                        /* prefer the existing node if scores are equal */
                        chosen = tmp;
                    }
                }
            }
        }
    }

    if (multiple > 1) {
        int log_level = LOG_INFO;
        char *score = score2char(chosen->weight);

        if (chosen->weight >= INFINITY) {
            log_level = LOG_WARNING;
        }

        do_crm_log(log_level, "%d nodes with equal score (%s) for"
                   " running %s resources.  Chose %s.",
                   multiple, score, rsc->id, chosen->details->uname);
        free(score);
    }

    result = native_assign_node(rsc, nodes, chosen, FALSE);
    g_list_free(nodes);
    return result;
}

static int
node_list_attr_score(GHashTable * list, const char *attr, const char *value)
{
    GHashTableIter iter;
    node_t *node = NULL;
    int best_score = -INFINITY;
    const char *best_node = NULL;

    if (attr == NULL) {
        attr = "#" XML_ATTR_UNAME;
    }

    g_hash_table_iter_init(&iter, list);
    while (g_hash_table_iter_next(&iter, NULL, (void **)&node)) {
        int weight = node->weight;

        if (can_run_resources(node) == FALSE) {
            weight = -INFINITY;
        }
        if (weight > best_score || best_node == NULL) {
            const char *tmp = g_hash_table_lookup(node->details->attrs, attr);

            if (safe_str_eq(value, tmp)) {
                best_score = weight;
                best_node = node->details->uname;
            }
        }
    }

    if (safe_str_neq(attr, "#" XML_ATTR_UNAME)) {
        crm_info("Best score for %s=%s was %s with %d",
                 attr, value, best_node ? best_node : "<none>", best_score);
    }

    return best_score;
}

static void
node_hash_update(GHashTable * list1, GHashTable * list2, const char *attr, float factor,
                 gboolean only_positive)
{
    int score = 0;
    int new_score = 0;
    GHashTableIter iter;
    node_t *node = NULL;

    if (attr == NULL) {
        attr = "#" XML_ATTR_UNAME;
    }

    g_hash_table_iter_init(&iter, list1);
    while (g_hash_table_iter_next(&iter, NULL, (void **)&node)) {
        CRM_CHECK(node != NULL, continue);
        score = node_list_attr_score(list2, attr, g_hash_table_lookup(node->details->attrs, attr));
        new_score = merge_weights(factor * score, node->weight);

        if (factor < 0 && score < 0) {
            /* Negative preference for a node with a negative score
             * should not become a positive preference
             *
             * TODO: Decide if we want to filter only if weight == -INFINITY
             *
             */
            crm_trace("%s: Filtering %d + %f*%d (factor * score)",
                      node->details->uname, node->weight, factor, score);

        } else if (node->weight == INFINITY_HACK) {
            crm_trace("%s: Filtering %d + %f*%d (node < 0)",
                      node->details->uname, node->weight, factor, score);

        } else if (only_positive && new_score < 0 && node->weight > 0) {
            node->weight = INFINITY_HACK;
            crm_trace("%s: Filtering %d + %f*%d (score > 0)",
                      node->details->uname, node->weight, factor, score);

        } else if (only_positive && new_score < 0 && node->weight == 0) {
            crm_trace("%s: Filtering %d + %f*%d (score == 0)",
                      node->details->uname, node->weight, factor, score);

        } else {
            crm_trace("%s: %d + %f*%d", node->details->uname, node->weight, factor, score);
            node->weight = new_score;
        }
    }
}

static GHashTable *
node_hash_dup(GHashTable * hash)
{
    /* Hack! */
    GListPtr list = g_hash_table_get_values(hash);
    GHashTable *result = node_hash_from_list(list);

    g_list_free(list);
    return result;
}

GHashTable *
native_merge_weights(resource_t * rsc, const char *rhs, GHashTable * nodes, const char *attr,
                     float factor, enum pe_weights flags)
{
<<<<<<< HEAD
    enum pe_weights flags = pe_weights_none;

    if (only_positive) {
        set_bit(flags, pe_weights_positive);
    }
    if (allow_rollback) {
        set_bit(flags, pe_weights_rollback);
    }
=======
>>>>>>> ce629e68
    return rsc_merge_weights(rsc, rhs, nodes, attr, factor, flags);
}

GHashTable *
rsc_merge_weights(resource_t * rsc, const char *rhs, GHashTable * nodes, const char *attr,
                  float factor, enum pe_weights flags)
{
    GHashTable *work = NULL;
    int multiplier = 1;

    if (factor < 0) {
        multiplier = -1;
    }

    if (is_set(rsc->flags, pe_rsc_merging)) {
        crm_info("%s: Breaking dependency loop at %s", rhs, rsc->id);
        return nodes;
    }

    set_bit(rsc->flags, pe_rsc_merging);

    if (is_set(flags, pe_weights_init)) {
        if (rsc->variant == pe_group && rsc->children) {
            GListPtr last = rsc->children;

            while (last->next != NULL) {
                last = last->next;
            }

            crm_trace("Merging %s as a group %p %p", rsc->id, rsc->children, last);
            work = rsc_merge_weights(last->data, rhs, NULL, attr, factor, flags);

        } else {
            work = node_hash_dup(rsc->allowed_nodes);
        }
        clear_bit(flags, pe_weights_init);

    } else {
        crm_trace("%s: Combining scores from %s", rhs, rsc->id);
        work = node_hash_dup(nodes);
        node_hash_update(work, rsc->allowed_nodes, attr, factor,
                         is_set(flags, pe_weights_positive));
    }

    if (is_set(flags, pe_weights_rollback) && can_run_any(work) == FALSE) {
        crm_info("%s: Rolling back scores from %s", rhs, rsc->id);
        g_hash_table_destroy(work);
        clear_bit(rsc->flags, pe_rsc_merging);
        return nodes;
    }

    if (can_run_any(work)) {
        GListPtr gIter = NULL;

        if (is_set(flags, pe_weights_forward)) {
            gIter = rsc->rsc_cons;
        } else {
            gIter = rsc->rsc_cons_lhs;
        }

        for (; gIter != NULL; gIter = gIter->next) {
            resource_t *other = NULL;
            rsc_colocation_t *constraint = (rsc_colocation_t *) gIter->data;

            if (is_set(flags, pe_weights_forward)) {
                other = constraint->rsc_rh;
            } else {
                other = constraint->rsc_lh;
            }

            crm_trace("Applying %s (%s)", constraint->id, other->id);
            work = rsc_merge_weights(other, rhs, work, constraint->node_attribute,
                                     multiplier * (float) constraint->score / INFINITY, flags);
            dump_node_scores(LOG_TRACE, NULL, rhs, work);
        }

    }

    if(is_set(flags, pe_weights_positive)) {
        node_t *node = NULL;
        GHashTableIter iter;
        g_hash_table_iter_init(&iter, work);
        while (g_hash_table_iter_next(&iter, NULL, (void **)&node)) {
            if (node->weight == INFINITY_HACK) {
                node->weight = 1;
            }
        }
    }

    if (nodes) {
        g_hash_table_destroy(nodes);
    }

    clear_bit(rsc->flags, pe_rsc_merging);
    return work;
}

node_t *
native_color(resource_t * rsc, node_t * prefer, pe_working_set_t * data_set)
{
    GListPtr gIter = NULL;
    int alloc_details = scores_log_level + 1;
    const char *class = crm_element_value(rsc->xml, XML_AGENT_ATTR_CLASS);

    if (rsc->parent && is_not_set(rsc->parent->flags, pe_rsc_allocating)) {
        /* never allocate children on their own */
        crm_debug("Escalating allocation of %s to its parent: %s", rsc->id, rsc->parent->id);
        rsc->parent->cmds->allocate(rsc->parent, prefer, data_set);
    }

    if (is_not_set(rsc->flags, pe_rsc_provisional)) {
        return rsc->allocated_to;
    }

    if (is_set(rsc->flags, pe_rsc_allocating)) {
        crm_debug("Dependency loop detected involving %s", rsc->id);
        return NULL;
    }

    set_bit(rsc->flags, pe_rsc_allocating);
    print_resource(alloc_details, "Allocating: ", rsc, FALSE);
    dump_node_scores(alloc_details, rsc, "Pre-allloc", rsc->allowed_nodes);

    for (gIter = rsc->rsc_cons; gIter != NULL; gIter = gIter->next) {
        rsc_colocation_t *constraint = (rsc_colocation_t *) gIter->data;

        GHashTable *archive = NULL;
        resource_t *rsc_rh = constraint->rsc_rh;

        crm_trace("%s: Pre-Processing %s (%s, %d, %s)",
                    rsc->id, constraint->id, rsc_rh->id,
                    constraint->score, role2text(constraint->role_lh));
        if (constraint->role_lh >= RSC_ROLE_MASTER
            || (constraint->score < 0 && constraint->score > -INFINITY)) {
            archive = node_hash_dup(rsc->allowed_nodes);
        }
        rsc_rh->cmds->allocate(rsc_rh, NULL, data_set);
        rsc->cmds->rsc_colocation_lh(rsc, rsc_rh, constraint);
        if (archive && can_run_any(rsc->allowed_nodes) == FALSE) {
            crm_info("%s: Rolling back scores from %s", rsc->id, rsc_rh->id);
            g_hash_table_destroy(rsc->allowed_nodes);
            rsc->allowed_nodes = archive;
            archive = NULL;
        }
        if (archive) {
            g_hash_table_destroy(archive);
        }
    }

    dump_node_scores(alloc_details, rsc, "Post-coloc", rsc->allowed_nodes);

    for (gIter = rsc->rsc_cons_lhs; gIter != NULL; gIter = gIter->next) {
        rsc_colocation_t *constraint = (rsc_colocation_t *) gIter->data;

        rsc->allowed_nodes =
            constraint->rsc_lh->cmds->merge_weights(constraint->rsc_lh, rsc->id, rsc->allowed_nodes,
                                                    constraint->node_attribute,
                                                    (float) constraint->score / INFINITY,
                                                    pe_weights_rollback);
    }

    for (gIter = rsc->rsc_tickets; gIter != NULL; gIter = gIter->next) {
        rsc_ticket_t *rsc_ticket = (rsc_ticket_t *) gIter->data;

        if (rsc_ticket->ticket->granted == FALSE || rsc_ticket->ticket->standby) {
            rsc_ticket_constraint(rsc, rsc_ticket, data_set);
        }
    }

    print_resource(LOG_DEBUG_2, "Allocating: ", rsc, FALSE);
    if (rsc->next_role == RSC_ROLE_STOPPED) {
        crm_trace("Making sure %s doesn't get allocated", rsc->id);
        /* make sure it doesnt come up again */
        resource_location(rsc, NULL, -INFINITY, XML_RSC_ATTR_TARGET_ROLE, data_set);
    }

    dump_node_scores(show_scores ? 0 : scores_log_level, rsc, __PRETTY_FUNCTION__,
                     rsc->allowed_nodes);
    if (is_set(data_set->flags, pe_flag_stonith_enabled)
        && is_set(data_set->flags, pe_flag_have_stonith_resource) == FALSE) {
        clear_bit(rsc->flags, pe_rsc_managed);
    }

    if (is_not_set(rsc->flags, pe_rsc_managed)) {
        const char *reason = NULL;
        node_t *assign_to = NULL;

        rsc->next_role = rsc->role;
        if (rsc->running_on == NULL) {
            reason = "inactive";
        } else if (rsc->role == RSC_ROLE_MASTER) {
            assign_to = rsc->running_on->data;
            reason = "master";
        } else if (is_set(rsc->flags, pe_rsc_failed)) {
            reason = "failed";
        } else {
            assign_to = rsc->running_on->data;
            reason = "active";
        }
        crm_info("Unmanaged resource %s allocated to %s: %s", rsc->id,
                 assign_to ? assign_to->details->uname : "'nowhere'", reason);
        native_assign_node(rsc, NULL, assign_to, TRUE);

    } else if (is_set(data_set->flags, pe_flag_stop_everything)
               && safe_str_neq(class, "stonith")) {
        crm_debug("Forcing %s to stop", rsc->id);
        native_assign_node(rsc, NULL, NULL, TRUE);

    } else if (is_set(rsc->flags, pe_rsc_provisional)
               && native_choose_node(rsc, prefer, data_set)) {
        crm_trace("Allocated resource %s to %s", rsc->id, rsc->allocated_to->details->uname);

    } else if (rsc->allocated_to == NULL) {
        if (is_not_set(rsc->flags, pe_rsc_orphan)) {
            crm_info("Resource %s cannot run anywhere", rsc->id);
        } else if (rsc->running_on != NULL) {
            crm_info("Stopping orphan resource %s", rsc->id);
        }

    } else {
        crm_debug("Pre-Allocated resource %s to %s", rsc->id, rsc->allocated_to->details->uname);
    }

    clear_bit(rsc->flags, pe_rsc_allocating);
    print_resource(LOG_DEBUG_3, "Allocated ", rsc, TRUE);

    return rsc->allocated_to;
}

static gboolean
is_op_dup(resource_t * rsc, const char *name, const char *interval)
{
    gboolean dup = FALSE;
    const char *id = NULL;
    const char *value = NULL;
    xmlNode *operation = NULL;

    for (operation = __xml_first_child(rsc->ops_xml); operation != NULL;
         operation = __xml_next(operation)) {
        if (crm_str_eq((const char *)operation->name, "op", TRUE)) {
            value = crm_element_value(operation, "name");
            if (safe_str_neq(value, name)) {
                continue;
            }

            value = crm_element_value(operation, XML_LRM_ATTR_INTERVAL);
            if (value == NULL) {
                value = "0";
            }

            if (safe_str_neq(value, interval)) {
                continue;
            }

            if (id == NULL) {
                id = ID(operation);

            } else {
                crm_config_err("Operation %s is a duplicate of %s", ID(operation), id);
                crm_config_err
                    ("Do not use the same (name, interval) combination more than once per resource");
                dup = TRUE;
            }
        }
    }

    return dup;
}

void
RecurringOp(resource_t * rsc, action_t * start, node_t * node,
            xmlNode * operation, pe_working_set_t * data_set)
{
    char *key = NULL;
    const char *name = NULL;
    const char *value = NULL;
    const char *interval = NULL;
    const char *node_uname = NULL;

    unsigned long long interval_ms = 0;
    action_t *mon = NULL;
    gboolean is_optional = TRUE;
    GListPtr possible_matches = NULL;

    /* Only process for the operations without role="Stopped" */
    value = crm_element_value(operation, "role");
    if (value && text2role(value) == RSC_ROLE_STOPPED) {
        return;
    }

    crm_trace("Creating recurring action %s for %s in role %s on %s",
                ID(operation), rsc->id, role2text(rsc->next_role),
                node ? node->details->uname : "n/a");

    if (node != NULL) {
        node_uname = node->details->uname;
    }

    interval = crm_element_value(operation, XML_LRM_ATTR_INTERVAL);
    interval_ms = crm_get_interval(interval);

    if (interval_ms == 0) {
        return;
    }

    name = crm_element_value(operation, "name");
    if (is_op_dup(rsc, name, interval)) {
        return;
    }

    if (safe_str_eq(name, RSC_STOP)
        || safe_str_eq(name, RSC_START)
        || safe_str_eq(name, RSC_DEMOTE)
        || safe_str_eq(name, RSC_PROMOTE)
        ) {
        crm_config_err("Invalid recurring action %s wth name: '%s'", ID(operation), name);
        return;
    }

    key = generate_op_key(rsc->id, name, interval_ms);
    if (find_rsc_op_entry(rsc, key) == NULL) {
        /* disabled */
        free(key);
        return;
    }

    if (start != NULL) {
        crm_trace("Marking %s %s due to %s",
                    key, is_set(start->flags, pe_action_optional) ? "optional" : "manditory",
                    start->uuid);
        is_optional = (rsc->cmds->action_flags(start, NULL) & pe_action_optional);
    } else {
        crm_trace("Marking %s optional", key);
        is_optional = TRUE;
    }

    /* start a monitor for an already active resource */
    possible_matches = find_actions_exact(rsc->actions, key, node);
    if (possible_matches == NULL) {
        is_optional = FALSE;
        crm_trace("Marking %s manditory: not active", key);
    } else {
        g_list_free(possible_matches);
    }

    if ((rsc->next_role == RSC_ROLE_MASTER && value == NULL)
        || (value != NULL && text2role(value) != rsc->next_role)) {
        int log_level = LOG_DEBUG_2;
        const char *result = "Ignoring";

        if (is_optional) {
            char *local_key = strdup(key);

            log_level = LOG_INFO;
            result = "Cancelling";
            /* its running : cancel it */

            mon = custom_action(rsc, local_key, RSC_CANCEL, node, FALSE, TRUE, data_set);

            free(mon->task);
            mon->task = strdup(RSC_CANCEL);
            add_hash_param(mon->meta, XML_LRM_ATTR_INTERVAL, interval);
            add_hash_param(mon->meta, XML_LRM_ATTR_TASK, name);

            local_key = NULL;

            switch (rsc->role) {
                case RSC_ROLE_SLAVE:
                case RSC_ROLE_STARTED:
                    if (rsc->next_role == RSC_ROLE_MASTER) {
                        local_key = promote_key(rsc);

                    } else if (rsc->next_role == RSC_ROLE_STOPPED) {
                        local_key = stop_key(rsc);
                    }

                    break;
                case RSC_ROLE_MASTER:
                    local_key = demote_key(rsc);
                    break;
                default:
                    break;
            }

            if (local_key) {
                custom_action_order(rsc, NULL, mon, rsc, local_key, NULL,
                                    pe_order_runnable_left, data_set);
            }

            mon = NULL;
        }

        do_crm_log(log_level, "%s action %s (%s vs. %s)",
                   result, key, value ? value : role2text(RSC_ROLE_SLAVE),
                   role2text(rsc->next_role));

        free(key);
        key = NULL;
        return;
    }

    mon = custom_action(rsc, key, name, node, is_optional, TRUE, data_set);
    key = mon->uuid;
    if (is_optional) {
        crm_trace("%s\t   %s (optional)", crm_str(node_uname), mon->uuid);
    }

    if (start == NULL || is_set(start->flags, pe_action_runnable) == FALSE) {
        crm_debug("%s\t   %s (cancelled : start un-runnable)", crm_str(node_uname), mon->uuid);
        update_action_flags(mon, pe_action_runnable | pe_action_clear);

    } else if (node == NULL || node->details->online == FALSE || node->details->unclean) {
        crm_debug("%s\t   %s (cancelled : no node available)", crm_str(node_uname), mon->uuid);
        update_action_flags(mon, pe_action_runnable | pe_action_clear);

    } else if (is_set(mon->flags, pe_action_optional) == FALSE) {
        crm_info(" Start recurring %s (%llus) for %s on %s", mon->task, interval_ms / 1000,
                 rsc->id, crm_str(node_uname));
    }

    if (rsc->next_role == RSC_ROLE_MASTER) {
        char *running_master = crm_itoa(PCMK_EXECRA_RUNNING_MASTER);

        add_hash_param(mon->meta, XML_ATTR_TE_TARGET_RC, running_master);
        free(running_master);
    }

    if (node == NULL || is_set(rsc->flags, pe_rsc_managed)) {
        custom_action_order(rsc, start_key(rsc), NULL,
                            NULL, strdup(key), mon,
                            pe_order_implies_then | pe_order_runnable_left, data_set);

        if (rsc->next_role == RSC_ROLE_MASTER) {
            custom_action_order(rsc, promote_key(rsc), NULL,
                                rsc, NULL, mon,
                                pe_order_optional | pe_order_runnable_left, data_set);

        } else if (rsc->role == RSC_ROLE_MASTER) {
            custom_action_order(rsc, demote_key(rsc), NULL,
                                rsc, NULL, mon,
                                pe_order_optional | pe_order_runnable_left, data_set);
        }
    }
}

void
Recurring(resource_t * rsc, action_t * start, node_t * node, pe_working_set_t * data_set)
{
    if (is_not_set(data_set->flags, pe_flag_maintenance_mode)) {
        xmlNode *operation = NULL;

        for (operation = __xml_first_child(rsc->ops_xml); operation != NULL;
             operation = __xml_next(operation)) {
            if (crm_str_eq((const char *)operation->name, "op", TRUE)) {
                RecurringOp(rsc, start, node, operation, data_set);
            }
        }
    }
}

void
RecurringOp_Stopped(resource_t * rsc, action_t * start, node_t * node,
                    xmlNode * operation, pe_working_set_t * data_set)
{
    char *key = NULL;
    const char *name = NULL;
    const char *role = NULL;
    const char *interval = NULL;
    const char *node_uname = NULL;

    unsigned long long interval_ms = 0;
    GListPtr possible_matches = NULL;
    GListPtr gIter = NULL;

    /* TODO: Support of non-unique clone */
    if (is_set(rsc->flags, pe_rsc_unique) == FALSE) {
        return;
    }

    /* Only process for the operations with role="Stopped" */
    role = crm_element_value(operation, "role");
    if (role == NULL || text2role(role) != RSC_ROLE_STOPPED) {
        return;
    }

    crm_trace
        ("Creating recurring actions %s for %s in role %s on nodes where it'll not be running",
         ID(operation), rsc->id, role2text(rsc->next_role));

    if (node != NULL) {
        node_uname = node->details->uname;
    }

    interval = crm_element_value(operation, XML_LRM_ATTR_INTERVAL);
    interval_ms = crm_get_interval(interval);

    if (interval_ms == 0) {
        return;
    }

    name = crm_element_value(operation, "name");
    if (is_op_dup(rsc, name, interval)) {
        return;
    }

    if (safe_str_eq(name, RSC_STOP)
        || safe_str_eq(name, RSC_START)
        || safe_str_eq(name, RSC_DEMOTE)
        || safe_str_eq(name, RSC_PROMOTE)
        ) {
        crm_config_err("Invalid recurring action %s wth name: '%s'", ID(operation), name);
        return;
    }

    key = generate_op_key(rsc->id, name, interval_ms);
    if (find_rsc_op_entry(rsc, key) == NULL) {
        /* disabled */
        free(key);
        return;
    }

    /* if the monitor exists on the node where the resource will be running, cancel it */
    if (node != NULL) {
        possible_matches = find_actions_exact(rsc->actions, key, node);
        if (possible_matches) {
            action_t *cancel_op = NULL;
            char *local_key = strdup(key);

            g_list_free(possible_matches);

            cancel_op = custom_action(rsc, local_key, RSC_CANCEL, node, FALSE, TRUE, data_set);

            free(cancel_op->task);
            cancel_op->task = strdup(RSC_CANCEL);
            add_hash_param(cancel_op->meta, XML_LRM_ATTR_INTERVAL, interval);
            add_hash_param(cancel_op->meta, XML_LRM_ATTR_TASK, name);

            local_key = NULL;

            if (rsc->next_role == RSC_ROLE_STARTED || rsc->next_role == RSC_ROLE_SLAVE) {
                /* rsc->role == RSC_ROLE_STOPPED: cancel the monitor before start */
                /* rsc->role == RSC_ROLE_STARTED: for a migration, cancel the monitor on the target node before start */
                custom_action_order(rsc, NULL, cancel_op, rsc, start_key(rsc), NULL,
                                    pe_order_runnable_left, data_set);
            }

            crm_info("Cancel action %s (%s vs. %s) on %s",
                       key, role, role2text(rsc->next_role), crm_str(node_uname));
        }
    }

    for (gIter = data_set->nodes; gIter != NULL; gIter = gIter->next) {
        node_t *stop_node = (node_t *) gIter->data;
        const char *stop_node_uname = stop_node->details->uname;
        gboolean is_optional = TRUE;
        gboolean probe_is_optional = TRUE;
        gboolean stop_is_optional = TRUE;
        action_t *stopped_mon = NULL;
        char *rc_inactive = NULL;
        GListPtr probe_complete_ops = NULL;
        GListPtr stop_ops = NULL;
        GListPtr local_gIter = NULL;
        char *stop_op_key = NULL;

        if (node_uname && safe_str_eq(stop_node_uname, node_uname)) {
            continue;
        }

        crm_trace("Creating recurring action %s for %s on %s",
                    ID(operation), rsc->id, crm_str(stop_node_uname));

        /* start a monitor for an already stopped resource */
        possible_matches = find_actions_exact(rsc->actions, key, stop_node);
        if (possible_matches == NULL) {
            crm_trace("Marking %s manditory on %s: not active", key, crm_str(stop_node_uname));
            is_optional = FALSE;
        } else {
            crm_trace("Marking %s optional on %s: already active", key, crm_str(stop_node_uname));
            is_optional = TRUE;
            g_list_free(possible_matches);
        }

        stopped_mon = custom_action(rsc, strdup(key), name, stop_node,
                                    is_optional, TRUE, data_set);

        rc_inactive = crm_itoa(PCMK_EXECRA_NOT_RUNNING);
        add_hash_param(stopped_mon->meta, XML_ATTR_TE_TARGET_RC, rc_inactive);
        free(rc_inactive);

        probe_complete_ops = find_actions(data_set->actions, CRM_OP_PROBED, NULL);
        for (local_gIter = probe_complete_ops; local_gIter != NULL; local_gIter = local_gIter->next) {
            action_t *probe_complete = (action_t *) local_gIter->data;

            if (probe_complete->node == NULL) {
                if (is_set(probe_complete->flags, pe_action_optional) == FALSE) {
                    probe_is_optional = FALSE;
                }

                if (is_set(probe_complete->flags, pe_action_runnable) == FALSE) {
                    crm_debug("%s\t   %s (cancelled : probe un-runnable)",
                              crm_str(stop_node_uname), stopped_mon->uuid);
                    update_action_flags(stopped_mon, pe_action_runnable | pe_action_clear);
                }

                if (is_set(rsc->flags, pe_rsc_managed)) {
                    custom_action_order(NULL, NULL, probe_complete,
                                        NULL, strdup(key), stopped_mon,
                                        pe_order_optional, data_set);
                }
                break;
            }
        }

        if (probe_complete_ops) {
            g_list_free(probe_complete_ops);
        }

        stop_op_key = stop_key(rsc);
        stop_ops = find_actions_exact(rsc->actions, stop_op_key, stop_node);

        for (local_gIter = stop_ops; local_gIter != NULL; local_gIter = local_gIter->next) {
            action_t *stop = (action_t *) local_gIter->data;

            if (is_set(stop->flags, pe_action_optional) == FALSE) {
                stop_is_optional = FALSE;
            }

            if (is_set(stop->flags, pe_action_runnable) == FALSE) {
                crm_debug("%s\t   %s (cancelled : stop un-runnable)",
                          crm_str(stop_node_uname), stopped_mon->uuid);
                update_action_flags(stopped_mon, pe_action_runnable | pe_action_clear);
            }

            if (is_set(rsc->flags, pe_rsc_managed)) {
                custom_action_order(rsc, strdup(stop_op_key), stop,
                                    NULL, strdup(key), stopped_mon,
                                    pe_order_implies_then | pe_order_runnable_left, data_set);
            }

        }

        if (stop_ops) {
            g_list_free(stop_ops);
        }
        free(stop_op_key);

        if (is_optional == FALSE && probe_is_optional && stop_is_optional
            && is_set(rsc->flags, pe_rsc_managed) == FALSE) {
            crm_trace("Marking %s optional on %s due to unmanaged",
                        key, crm_str(stop_node_uname));
            update_action_flags(stopped_mon, pe_action_optional);
        }

        if (is_set(stopped_mon->flags, pe_action_optional)) {
            crm_trace("%s\t   %s (optional)", crm_str(stop_node_uname), stopped_mon->uuid);
        }

        if (stop_node->details->online == FALSE || stop_node->details->unclean) {
            crm_debug("%s\t   %s (cancelled : no node available)",
                      crm_str(stop_node_uname), stopped_mon->uuid);
            update_action_flags(stopped_mon, pe_action_runnable | pe_action_clear);
        }

        if (is_set(stopped_mon->flags, pe_action_runnable)
            && is_set(stopped_mon->flags, pe_action_optional) == FALSE) {
            crm_notice(" Start recurring %s (%llus) for %s on %s", stopped_mon->task,
                       interval_ms / 1000, rsc->id, crm_str(stop_node_uname));
        }
    }

    free(key);
}

void
Recurring_Stopped(resource_t * rsc, action_t * start, node_t * node, pe_working_set_t * data_set)
{
    if (is_not_set(data_set->flags, pe_flag_maintenance_mode)) {
        xmlNode *operation = NULL;

        for (operation = __xml_first_child(rsc->ops_xml); operation != NULL;
             operation = __xml_next(operation)) {
            if (crm_str_eq((const char *)operation->name, "op", TRUE)) {
                RecurringOp_Stopped(rsc, start, node, operation, data_set);
            }
        }
    }
}

void
native_create_actions(resource_t * rsc, pe_working_set_t * data_set)
{
    action_t *start = NULL;
    node_t *chosen = NULL;
    node_t *current = NULL;
    gboolean need_stop = FALSE;
    
    GListPtr gIter = NULL;
    int num_active_nodes = g_list_length(rsc->running_on);
    enum rsc_role_e role = RSC_ROLE_UNKNOWN;
    enum rsc_role_e next_role = RSC_ROLE_UNKNOWN;

    chosen = rsc->allocated_to;
    if (chosen != NULL && rsc->next_role == RSC_ROLE_UNKNOWN) {
        rsc->next_role = RSC_ROLE_STARTED;
        crm_trace("Fixed next_role: unknown -> %s", role2text(rsc->next_role));

    } else if (rsc->next_role == RSC_ROLE_UNKNOWN) {
        rsc->next_role = RSC_ROLE_STOPPED;
        crm_trace("Fixed next_role: unknown -> %s", role2text(rsc->next_role));
    }

    crm_trace("Processing state transition for %s: %s->%s", rsc->id,
              role2text(rsc->role), role2text(rsc->next_role));

    if(rsc->running_on) {
        current = rsc->running_on->data;
    }
    
    get_rsc_attributes(rsc->parameters, rsc, chosen, data_set);

    for (gIter = rsc->dangling_migrations; gIter != NULL; gIter = gIter->next) {
        node_t *current = (node_t *) gIter->data;

        action_t *stop = stop_action(rsc, current, FALSE);

        set_bit(stop->flags, pe_action_dangle);
        crm_trace("Forcing a cleanup of %s on %s", rsc->id, current->details->uname);

        if (is_set(data_set->flags, pe_flag_remove_after_stop)) {
            DeleteRsc(rsc, current, FALSE, data_set);
        }
    }

    if (num_active_nodes > 1) {

        if (num_active_nodes == 2
            && chosen
            && rsc->partial_migration_target
            && (chosen->details == rsc->partial_migration_target->details)) {
            /* Here the chosen node is still the migration target from a partial
             * migration. Attempt to continue the migration instead of recovering
             * by stopping the resource everywhere and starting it on a single node. */
            crm_trace("Will attempt to continue with a partial migration to target %s from %s",
                      rsc->partial_migration_target->details->id,
                      rsc->partial_migration_source->details->id);
        } else {
            const char *type = crm_element_value(rsc->xml, XML_ATTR_TYPE);
            const char *class = crm_element_value(rsc->xml, XML_AGENT_ATTR_CLASS);
            
            pe_proc_err("Resource %s (%s::%s) is active on %d nodes %s",
                        rsc->id, class, type, num_active_nodes,
                        recovery2text(rsc->recovery_type));
            crm_warn("See %s for more information.",
                     "http://clusterlabs.org/wiki/FAQ#Resource_is_Too_Active");
            
            if (rsc->recovery_type == recovery_stop_start) {
                need_stop = TRUE;
            }

            /* If by chance a partial migration is in process,
             * but the migration target is not chosen still, clear all
             * partial migration data.  */
            rsc->partial_migration_source = rsc->partial_migration_target = NULL;
        }
    }

    if (is_set(rsc->flags, pe_rsc_start_pending)) {
        start = start_action(rsc, chosen, TRUE);
        set_bit(start->flags, pe_action_print_always);
    }

    if(current && chosen && current->details != chosen->details) {
        crm_trace("Moving %s", rsc->id);
        need_stop = TRUE;

    } else if(is_set(rsc->flags, pe_rsc_failed)) {
        crm_trace("Recovering %s", rsc->id);
        need_stop = TRUE;

    } else if(rsc->role > RSC_ROLE_STARTED && current != NULL && chosen != NULL) {
        /* Recovery of a promoted resource */
        start = start_action(rsc, chosen, TRUE);
        if(is_set(start->flags, pe_action_optional) == FALSE) {
            crm_trace("Forced start %s", rsc->id);
            need_stop = TRUE;
        }
    }

    crm_trace("Creating actions for %s: %s->%s", rsc->id,
              role2text(rsc->role), role2text(rsc->next_role));

    role = rsc->role;
    /* Potentiall optional steps on brining the resource down and back up to the same level */
    while (role != RSC_ROLE_STOPPED) {
        next_role = rsc_state_matrix[role][RSC_ROLE_STOPPED];
        crm_trace("Down: Executing: %s->%s (%s)%s", role2text(role), role2text(next_role), rsc->id, need_stop?" required":"");
        if (rsc_action_matrix[role][next_role] (rsc, current, !need_stop, data_set) == FALSE) {
            break;
        }
        role = next_role;
    }

    while (rsc->role <= rsc->next_role && role != rsc->role) {
        next_role = rsc_state_matrix[role][rsc->role];
        crm_trace("Up:   Executing: %s->%s (%s)%s", role2text(role), role2text(next_role), rsc->id, need_stop?" required":"");
        if (rsc_action_matrix[role][next_role] (rsc, chosen, !need_stop, data_set) == FALSE) {
            break;
        }
        role = next_role;
    }
    role = rsc->role;

    /* Required steps from this role to the next */
    while (role != rsc->next_role) {
        next_role = rsc_state_matrix[role][rsc->next_role];
        crm_trace("Role: Executing: %s->%s (%s)", role2text(role), role2text(next_role), rsc->id);
        if (rsc_action_matrix[role][next_role] (rsc, chosen, FALSE, data_set) == FALSE) {
            break;
        }
        role = next_role;
    }

    if (rsc->next_role != RSC_ROLE_STOPPED || is_set(rsc->flags, pe_rsc_managed) == FALSE) {
        start = start_action(rsc, chosen, TRUE);
        Recurring(rsc, start, chosen, data_set);
        Recurring_Stopped(rsc, start, chosen, data_set);
    } else {
        Recurring_Stopped(rsc, NULL, NULL, data_set);
    }
}

void
native_internal_constraints(resource_t * rsc, pe_working_set_t * data_set)
{
    /* This function is on the critical path and worth optimizing as much as possible */

    resource_t *top = uber_parent(rsc);
    int type = pe_order_optional | pe_order_implies_then | pe_order_restart;
    const char *class = crm_element_value(rsc->xml, XML_AGENT_ATTR_CLASS);

    custom_action_order(rsc, generate_op_key(rsc->id, RSC_STOP, 0), NULL,
                        rsc, generate_op_key(rsc->id, RSC_START, 0), NULL, type, data_set);

    if (top->variant == pe_master) {
        custom_action_order(rsc, generate_op_key(rsc->id, RSC_DEMOTE, 0), NULL,
                            rsc, generate_op_key(rsc->id, RSC_STOP, 0), NULL,
                            pe_order_implies_first_master, data_set);

        custom_action_order(rsc, generate_op_key(rsc->id, RSC_START, 0), NULL,
                            rsc, generate_op_key(rsc->id, RSC_PROMOTE, 0), NULL,
                            pe_order_runnable_left, data_set);
    }

    if (is_not_set(rsc->flags, pe_rsc_managed)) {
        crm_trace("Skipping fencing constraints for unmanaged resource: %s", rsc->id);
        return;
    }

    if (safe_str_neq(class, "stonith")) {
        action_t *all_stopped = get_pseudo_op(ALL_STOPPED, data_set);

        custom_action_order(rsc, stop_key(rsc), NULL,
                            NULL, strdup(all_stopped->task), all_stopped,
                            pe_order_implies_then | pe_order_runnable_left, data_set);
    }

    if (g_hash_table_size(rsc->utilization) > 0
        && safe_str_neq(data_set->placement_strategy, "default")) {
        GHashTableIter iter;
        node_t *next = NULL;
        GListPtr gIter = NULL;

        crm_trace("Creating utilization constraints for %s - strategy: %s",
                  rsc->id, data_set->placement_strategy);

        for (gIter = rsc->running_on; gIter != NULL; gIter = gIter->next) {
            node_t *current = (node_t *) gIter->data;

            char *load_stopped_task = crm_concat(LOAD_STOPPED, current->details->uname, '_');
            action_t *load_stopped = get_pseudo_op(load_stopped_task, data_set);

            if (load_stopped->node == NULL) {
                load_stopped->node = node_copy(current);
                update_action_flags(load_stopped, pe_action_optional | pe_action_clear);
            }

            custom_action_order(rsc, stop_key(rsc), NULL,
                                NULL, load_stopped_task, load_stopped, pe_order_load, data_set);
        }

        g_hash_table_iter_init(&iter, rsc->allowed_nodes);
        while (g_hash_table_iter_next(&iter, NULL, (void **)&next)) {
            char *load_stopped_task = crm_concat(LOAD_STOPPED, next->details->uname, '_');
            action_t *load_stopped = get_pseudo_op(load_stopped_task, data_set);

            if (load_stopped->node == NULL) {
                load_stopped->node = node_copy(next);
                update_action_flags(load_stopped, pe_action_optional | pe_action_clear);
            }

            custom_action_order(NULL, strdup(load_stopped_task), load_stopped,
                                rsc, start_key(rsc), NULL, pe_order_load, data_set);

            custom_action_order(NULL, strdup(load_stopped_task), load_stopped,
                                rsc, generate_op_key(rsc->id, RSC_MIGRATE, 0), NULL,
                                pe_order_load, data_set);

            free(load_stopped_task);
        }
    }
}

void
native_rsc_colocation_lh(resource_t * rsc_lh, resource_t * rsc_rh, rsc_colocation_t * constraint)
{
    if (rsc_lh == NULL) {
        pe_err("rsc_lh was NULL for %s", constraint->id);
        return;

    } else if (constraint->rsc_rh == NULL) {
        pe_err("rsc_rh was NULL for %s", constraint->id);
        return;
    }

    crm_trace("Processing colocation constraint between %s and %s", rsc_lh->id, rsc_rh->id);

    rsc_rh->cmds->rsc_colocation_rh(rsc_lh, rsc_rh, constraint);
}

enum filter_colocation_res {
    influence_nothing = 0,
    influence_rsc_location,
    influence_rsc_priority,
};

static enum filter_colocation_res
filter_colocation_constraint(resource_t * rsc_lh, resource_t * rsc_rh,
                             rsc_colocation_t * constraint)
{
    if (constraint->score == 0) {
        return influence_nothing;
    }

    /* rh side must be allocated before we can process constraint */
    if (is_set(rsc_rh->flags, pe_rsc_provisional)) {
        return influence_nothing;
    }

    if ((constraint->role_lh >= RSC_ROLE_SLAVE) &&
        rsc_lh->parent &&
        rsc_lh->parent->variant == pe_master &&
        is_not_set(rsc_lh->flags, pe_rsc_provisional)) {

        /* LH and RH resources have already been allocated, place the correct
         * priority oh LH rsc for the given multistate resource role */
        return influence_rsc_priority;
    }

    if (is_not_set(rsc_lh->flags, pe_rsc_provisional)) {
        /* error check */
        struct node_shared_s *details_lh;
        struct node_shared_s *details_rh;


        if ((constraint->score > -INFINITY) && (constraint->score < INFINITY)) {
            return influence_nothing;
        }

        details_rh = rsc_rh->allocated_to ? rsc_rh->allocated_to->details : NULL;
        details_lh = rsc_lh->allocated_to ? rsc_lh->allocated_to->details : NULL;

        if (constraint->score == INFINITY && details_lh != details_rh) {
            crm_err("%s and %s are both allocated"
                    " but to different nodes: %s vs. %s",
                    rsc_lh->id, rsc_rh->id,
                    details_lh ? details_lh->uname : "n/a", details_rh ? details_rh->uname : "n/a");

        } else if (constraint->score == -INFINITY && details_lh == details_rh) {
            crm_err("%s and %s are both allocated"
                    " but to the SAME node: %s",
                    rsc_lh->id, rsc_rh->id, details_rh ? details_rh->uname : "n/a");
        }

        return influence_nothing;
    }

    if (constraint->score > 0
        && constraint->role_lh != RSC_ROLE_UNKNOWN && constraint->role_lh != rsc_lh->next_role) {
        crm_trace( "LH: Skipping constraint: \"%s\" state filter nextrole is %s",
                            role2text(constraint->role_lh), role2text(rsc_lh->next_role));
        return influence_nothing;
    }

    if (constraint->score > 0
        && constraint->role_rh != RSC_ROLE_UNKNOWN && constraint->role_rh != rsc_rh->next_role) {
        crm_trace( "RH: Skipping constraint: \"%s\" state filter",
                            role2text(constraint->role_rh));
        return FALSE;
    }

    if (constraint->score < 0
        && constraint->role_lh != RSC_ROLE_UNKNOWN && constraint->role_lh == rsc_lh->next_role) {
        crm_trace( "LH: Skipping -ve constraint: \"%s\" state filter",
                            role2text(constraint->role_lh));
        return influence_nothing;
    }

    if (constraint->score < 0
        && constraint->role_rh != RSC_ROLE_UNKNOWN && constraint->role_rh == rsc_rh->next_role) {
        crm_trace( "RH: Skipping -ve constraint: \"%s\" state filter",
                            role2text(constraint->role_rh));
        return influence_nothing;
    }

    return influence_rsc_location;
}

static void
influence_priority(resource_t * rsc_lh, resource_t * rsc_rh, rsc_colocation_t * constraint)
{
    const char *rh_value = NULL;
    const char *lh_value = NULL;
    const char *attribute = "#id";
    int score_multiplier = 1;

    if (constraint->node_attribute != NULL) {
        attribute = constraint->node_attribute;
    }

    if (!rsc_rh->allocated_to || !rsc_lh->allocated_to) {
        return;
    }

    lh_value = g_hash_table_lookup(rsc_lh->allocated_to->details->attrs, attribute);
    rh_value = g_hash_table_lookup(rsc_rh->allocated_to->details->attrs, attribute);

    if (!safe_str_eq(lh_value, rh_value)) {
        return;
    }

    if (constraint->role_rh &&
       (constraint->role_rh != rsc_rh->next_role)) {
        return;
    }

    if (constraint->role_lh == RSC_ROLE_SLAVE) {
        score_multiplier = -1;
    }

    rsc_lh->priority = merge_weights(score_multiplier * constraint->score, rsc_lh->priority);
}

static void
colocation_match(resource_t * rsc_lh, resource_t * rsc_rh, rsc_colocation_t * constraint)
{
    const char *tmp = NULL;
    const char *value = NULL;
    const char *attribute = "#id";

    GHashTable *work = NULL;
    gboolean do_check = FALSE;

    GHashTableIter iter;
    node_t *node = NULL;

    if (constraint->node_attribute != NULL) {
        attribute = constraint->node_attribute;
    }

    if (rsc_rh->allocated_to) {
        value = g_hash_table_lookup(rsc_rh->allocated_to->details->attrs, attribute);
        do_check = TRUE;

    } else if (constraint->score < 0) {
        /* nothing to do:
         *   anti-colocation with something thats not running
         */
        return;
    }

    work = node_hash_dup(rsc_lh->allowed_nodes);

    g_hash_table_iter_init(&iter, work);
    while (g_hash_table_iter_next(&iter, NULL, (void **)&node)) {
        tmp = g_hash_table_lookup(node->details->attrs, attribute);
        if (do_check && safe_str_eq(tmp, value)) {
            if (constraint->score < INFINITY) {
                crm_trace("%s: %s.%s += %d", constraint->id, rsc_lh->id,
                            node->details->uname, constraint->score);
                node->weight = merge_weights(constraint->score, node->weight);
            }

        } else if (do_check == FALSE || constraint->score >= INFINITY) {
            crm_trace("%s: %s.%s -= %d (%s)", constraint->id, rsc_lh->id,
                        node->details->uname, constraint->score,
                        do_check ? "failed" : "unallocated");
            node->weight = merge_weights(-constraint->score, node->weight);
        }
    }

    if (can_run_any(work)
        || constraint->score <= -INFINITY || constraint->score >= INFINITY) {
        g_hash_table_destroy(rsc_lh->allowed_nodes);
        rsc_lh->allowed_nodes = work;
        work = NULL;

    } else {
        char *score = score2char(constraint->score);

        crm_info("%s: Rolling back scores from %s (%d, %s)",
                 rsc_lh->id, rsc_rh->id, do_check, score);
        free(score);
    }

    if (work) {
        g_hash_table_destroy(work);
    }
}

void
native_rsc_colocation_rh(resource_t * rsc_lh, resource_t * rsc_rh, rsc_colocation_t * constraint)
{
    enum filter_colocation_res filter_results;

    filter_results = filter_colocation_constraint(rsc_lh, rsc_rh, constraint);

    switch (filter_results) {
    case influence_rsc_priority:
        influence_priority(rsc_lh, rsc_rh, constraint);
        break;
    case influence_rsc_location:
        crm_trace("%sColocating %s with %s (%s, weight=%d)",
                constraint->score >= 0 ? "" : "Anti-",
                rsc_lh->id, rsc_rh->id, constraint->id, constraint->score);
        colocation_match(rsc_lh, rsc_rh, constraint);
        break;
    case influence_nothing:
    default:
        return;
    }
}

static gboolean
filter_rsc_ticket(resource_t * rsc_lh, rsc_ticket_t * rsc_ticket)
{
    if (rsc_ticket->role_lh != RSC_ROLE_UNKNOWN && rsc_ticket->role_lh != rsc_lh->role) {
        crm_trace( "LH: Skipping constraint: \"%s\" state filter",
                            role2text(rsc_ticket->role_lh));
        return FALSE;
    }

    return TRUE;
}

void
rsc_ticket_constraint(resource_t * rsc_lh, rsc_ticket_t * rsc_ticket, pe_working_set_t * data_set)
{
    if (rsc_ticket == NULL) {
        pe_err("rsc_ticket was NULL");
        return;
    }

    if (rsc_lh == NULL) {
        pe_err("rsc_lh was NULL for %s", rsc_ticket->id);
        return;
    }

    if (rsc_ticket->ticket->granted && rsc_ticket->ticket->standby == FALSE) {
        return;
    }

    if (rsc_lh->children) {
        GListPtr gIter = rsc_lh->children;

        crm_trace("Processing ticket dependencies from %s", rsc_lh->id);

        for (; gIter != NULL; gIter = gIter->next) {
            resource_t *child_rsc = (resource_t *) gIter->data;

            rsc_ticket_constraint(child_rsc, rsc_ticket, data_set);
        }
        return;
    }

    crm_trace("%s: Processing ticket dependency on %s (%s, %s)",
                rsc_lh->id, rsc_ticket->ticket->id, rsc_ticket->id, role2text(rsc_ticket->role_lh));

    if (rsc_ticket->ticket->granted == FALSE && g_list_length(rsc_lh->running_on) > 0) {
        GListPtr gIter = NULL;

        switch (rsc_ticket->loss_policy) {
            case loss_ticket_stop:
                resource_location(rsc_lh, NULL, -INFINITY, "__loss_of_ticket__", data_set);
                break;

            case loss_ticket_demote:
                /*Promotion score will be set to -INFINITY in master_promotion_order() */
                if (rsc_ticket->role_lh != RSC_ROLE_MASTER) {
                    resource_location(rsc_lh, NULL, -INFINITY, "__loss_of_ticket__", data_set);
                }
                break;

            case loss_ticket_fence:
                if (filter_rsc_ticket(rsc_lh, rsc_ticket) == FALSE) {
                    return;
                }

                resource_location(rsc_lh, NULL, -INFINITY, "__loss_of_ticket__", data_set);

                for (gIter = rsc_lh->running_on; gIter != NULL; gIter = gIter->next) {
                    node_t *node = (node_t *) gIter->data;

                    crm_warn("Node %s will be fenced for deadman", node->details->uname);
                    node->details->unclean = TRUE;
                }
                break;

            case loss_ticket_freeze:
                if (filter_rsc_ticket(rsc_lh, rsc_ticket) == FALSE) {
                    return;
                }
                if (g_list_length(rsc_lh->running_on) > 0) {
                    clear_bit(rsc_lh->flags, pe_rsc_managed);
                    set_bit(rsc_lh->flags, pe_rsc_block);
                }
                break;
        }

    } else if (rsc_ticket->ticket->granted == FALSE){

        if (rsc_ticket->role_lh != RSC_ROLE_MASTER || rsc_ticket->loss_policy == loss_ticket_stop) {
            resource_location(rsc_lh, NULL, -INFINITY, "__no_ticket__", data_set);
        }

    } else if (rsc_ticket->ticket->standby) {

        if (rsc_ticket->role_lh != RSC_ROLE_MASTER || rsc_ticket->loss_policy == loss_ticket_stop) {
            resource_location(rsc_lh, NULL, -INFINITY, "__ticket_standby__", data_set);
        }
    }
}

const char *convert_non_atomic_task(char *raw_task, resource_t * rsc, gboolean allow_notify);

const char *
convert_non_atomic_task(char *raw_task, resource_t * rsc, gboolean allow_notify)
{
    int task = no_action;
    const char *atomic_task = raw_task;

    crm_trace("Processing %s for %s", crm_str(raw_task), rsc->id);
    if (raw_task == NULL) {
        return NULL;

    } else if (strstr(raw_task, "notify") != NULL) {
        goto done;              /* no conversion */

    } else if (rsc->variant < pe_group) {
        goto done;              /* no conversion */
    }

    task = text2task(raw_task);
    switch (task) {
        case stop_rsc:
        case start_rsc:
        case action_notify:
        case action_promote:
        case action_demote:
            break;
        case stopped_rsc:
        case started_rsc:
        case action_notified:
        case action_promoted:
        case action_demoted:
            task--;
            break;
        case monitor_rsc:
        case shutdown_crm:
        case stonith_node:
            goto done;
            break;
        default:
            crm_trace("Unknown action: %s", raw_task);
            goto done;
            break;
    }

    if (task != no_action) {
        if (is_set(rsc->flags, pe_rsc_notify) && allow_notify) {
            /* atomic_task = generate_notify_key(rid, "confirmed-post", task2text(task+1)); */
            crm_err("Not handled");

        } else {
            atomic_task = task2text(task + 1);
        }
        crm_trace("Converted %s -> %s", raw_task, atomic_task);
    }

  done:
    return atomic_task;
}

enum pe_action_flags
native_action_flags(action_t * action, node_t * node)
{
    return action->flags;
}

enum pe_graph_flags
native_update_actions(action_t * first, action_t * then, node_t * node, enum pe_action_flags flags,
                      enum pe_action_flags filter, enum pe_ordering type)
{
    /* flags == get_action_flags(first, then_node) called from update_action() */
    enum pe_graph_flags changed = pe_graph_none;
    enum pe_action_flags then_flags = then->flags;
    enum pe_action_flags first_flags = first->flags;

    if (type & pe_order_asymmetrical) {
        resource_t *then_rsc = then->rsc;
        enum rsc_role_e then_rsc_role = then_rsc ? then_rsc->fns->state(then_rsc, TRUE) : 0;

        if (!then_rsc) {
            /* ignore */
        } else if ((then_rsc_role == RSC_ROLE_STOPPED) && safe_str_eq(then->task, RSC_STOP)) {
            /* ignore... if 'then' is supposed to be stopped after 'first', but
             * then is already stopped, there is nothing to be done when non-symmetrical.  */
        } else if ((then_rsc_role == RSC_ROLE_STARTED) && safe_str_eq(then->task, RSC_START)) {
            /* ignore... if 'then' is supposed to be started after 'first', but
             * then is already started, there is nothing to be done when non-symmetrical.  */
        } else if (!(first->flags & pe_action_runnable)) {
            /* prevent 'then' action from happening if 'first' is not runnable and
             * 'then' has not yet occurred. */
            pe_clear_action_bit(then, pe_action_runnable);
            pe_clear_action_bit(then, pe_action_optional);
            crm_trace("Unset optional and runnable on %s", then->uuid);
        } else {
            /* ignore... then is allowed to start/stop if it wants to. */
        }
    }

    if (type & pe_order_implies_first) {
        if ((filter & pe_action_optional) && (flags & pe_action_optional) == 0) {
            crm_trace("Unset optional on %s because of %s", first->uuid, then->uuid);
            pe_clear_action_bit(first, pe_action_optional);
        }
    }

    if (type & pe_order_implies_first_master) {
        if ((filter & pe_action_optional) &&
            ((then->flags & pe_action_optional) == FALSE) &&
            then->rsc && (then->rsc->role == RSC_ROLE_MASTER)) {
            clear_bit(first->flags, pe_action_optional);
        }
    }

    if (is_set(type, pe_order_runnable_left)
        && is_set(filter, pe_action_runnable)
        && is_set(then->flags, pe_action_runnable)
        && is_set(flags, pe_action_runnable) == FALSE) {
        crm_trace("Unset runnable on %s because of %s", then->uuid, first->uuid);
        pe_clear_action_bit(then, pe_action_runnable);
    }

    if (is_set(type, pe_order_implies_then)
        && is_set(filter, pe_action_optional)
        && is_set(then->flags, pe_action_optional)
        && is_set(flags, pe_action_optional) == FALSE) {
        crm_trace("Unset optional on %s because of %s", then->uuid, first->uuid);
        pe_clear_action_bit(then, pe_action_optional);
    }

    if (is_set(type, pe_order_restart)) {
        const char *reason = NULL;

        CRM_ASSERT(first->rsc && first->rsc->variant == pe_native);
        CRM_ASSERT(then->rsc && then->rsc->variant == pe_native);

        if ((filter & pe_action_runnable) && (then->flags & pe_action_runnable) == 0) {
            reason = "shutdown";
        }

        if ((filter & pe_action_optional) && (then->flags & pe_action_optional) == 0) {
            reason = "recover";
        }

        if (reason && is_set(first->flags, pe_action_optional)
            && is_set(first->flags, pe_action_runnable)) {
            crm_trace("Handling %s: %s -> %s", reason, first->uuid, then->uuid);
            pe_clear_action_bit(first, pe_action_optional);
        }

        if (reason && is_not_set(first->flags, pe_action_optional)
            && is_not_set(first->flags, pe_action_runnable)) {
            crm_trace("Handling %s: %s -> %s", reason, first->uuid, then->uuid);
            pe_clear_action_bit(then, pe_action_runnable);
        }
    }

    if (then_flags != then->flags) {
        changed |= pe_graph_updated_then;
        crm_trace("Then: Flags for %s on %s are now  0x%.6x (was 0x%.6x) because of %s 0x%.6x",
                  then->uuid, then->node ? then->node->details->uname : "[none]", then->flags,
                  then_flags, first->uuid, first->flags);
    }

    if (first_flags != first->flags) {
        changed |= pe_graph_updated_first;
        crm_trace("First: Flags for %s on %s are now  0x%.6x (was 0x%.6x) because of %s 0x%.6x",
                  first->uuid, first->node ? first->node->details->uname : "[none]", first->flags,
                  first_flags, then->uuid, then->flags);
    }

    return changed;
}

void
native_rsc_location(resource_t * rsc, rsc_to_node_t * constraint)
{
    GListPtr gIter = NULL;
    GHashTableIter iter;
    node_t *node = NULL;

    if (constraint == NULL) {
        pe_err("Constraint is NULL");
        return;

    } else if (rsc == NULL) {
        pe_err("LHS of rsc_to_node (%s) is NULL", constraint->id);
        return;
    }

    crm_trace("Applying %s (%s) to %s", constraint->id,
                role2text(constraint->role_filter), rsc->id);
    
    /* take "lifetime" into account */
    if (constraint->role_filter > 0 && constraint->role_filter != rsc->next_role) {
        crm_debug("Constraint (%s) is not active (role : %s)",
                  constraint->id, role2text(constraint->role_filter));
        return;

    } else if (is_active(constraint) == FALSE) {
        crm_trace("Constraint (%s) is not active", constraint->id);
        return;
    }

    if (constraint->node_list_rh == NULL) {
        crm_trace("RHS of constraint %s is NULL", constraint->id);
        return;
    }

    for (gIter = constraint->node_list_rh; gIter != NULL; gIter = gIter->next) {
        node_t *node = (node_t *) gIter->data;
        node_t *other_node = NULL;

        other_node = (node_t *) pe_hash_table_lookup(rsc->allowed_nodes, node->details->id);

        if (other_node != NULL) {
            crm_trace("%s + %s: %d + %d",
                        node->details->uname,
                        other_node->details->uname, node->weight, other_node->weight);
            other_node->weight = merge_weights(other_node->weight, node->weight);

        } else {
            node_t *new_node = node_copy(node);

            g_hash_table_insert(rsc->allowed_nodes, (gpointer) new_node->details->id, new_node);
        }
    }

    g_hash_table_iter_init(&iter, rsc->allowed_nodes);
    while (g_hash_table_iter_next(&iter, NULL, (void **)&node)) {
        crm_trace("%s + %s : %d", rsc->id, node->details->uname, node->weight);
    }
}

void
native_expand(resource_t * rsc, pe_working_set_t * data_set)
{
    GListPtr gIter = NULL;

    crm_trace("Processing actions from %s", rsc->id);

    for (gIter = rsc->actions; gIter != NULL; gIter = gIter->next) {
        action_t *action = (action_t *) gIter->data;

        crm_trace("processing action %d for rsc=%s", action->id, rsc->id);
        graph_element_from_action(action, data_set);
    }

    for (gIter = rsc->children; gIter != NULL; gIter = gIter->next) {
        resource_t *child_rsc = (resource_t *) gIter->data;

        child_rsc->cmds->expand(child_rsc, data_set);
    }
}

void

#define log_change(fmt, args...)  do {          \
        if(terminal) {                          \
            printf(" * "fmt"\n", ##args);       \
        } else {                                \
            crm_notice(fmt, ##args);            \
        }                                       \
    } while(0)

LogActions(resource_t * rsc, pe_working_set_t * data_set, gboolean terminal)
{
    node_t *next = NULL;
    node_t *current = NULL;

    action_t *stop = NULL;
    action_t *start = NULL;
    action_t *demote = NULL;
    action_t *promote = NULL;

    char *key = NULL;
    gboolean moving = FALSE;
    GListPtr possible_matches = NULL;

    if (rsc->children) {
        GListPtr gIter = NULL;

        for (gIter = rsc->children; gIter != NULL; gIter = gIter->next) {
            resource_t *child_rsc = (resource_t *) gIter->data;

            LogActions(child_rsc, data_set, terminal);
        }
        return;
    }

    next = rsc->allocated_to;
    if (rsc->running_on) {
        if (g_list_length(rsc->running_on) > 1 && rsc->partial_migration_source) {
            current = rsc->partial_migration_source;
        } else {
            current = rsc->running_on->data;
        }

        if (rsc->role == RSC_ROLE_STOPPED) {
            /*
             * This can occur when resources are being recovered
             * We fiddle with the current role in native_create_actions()
             */
            rsc->role = RSC_ROLE_STARTED;
        }
    }

    if (current == NULL && is_set(rsc->flags, pe_rsc_orphan)) {
        /* Don't log stopped orphans */
        return;
    }

    if (is_not_set(rsc->flags, pe_rsc_managed)
        || (current == NULL && next == NULL)) {
        crm_info("Leave   %s\t(%s%s)",
                   rsc->id, role2text(rsc->role), is_not_set(rsc->flags,
                                                             pe_rsc_managed) ? " unmanaged" : "");
        return;
    }

    if (current != NULL && next != NULL && safe_str_neq(current->details->id, next->details->id)) {
        moving = TRUE;
    }

    key = start_key(rsc);
    possible_matches = find_actions(rsc->actions, key, next);
    free(key);
    if (possible_matches) {
        start = possible_matches->data;
        g_list_free(possible_matches);
    }

    key = stop_key(rsc);
    possible_matches = find_actions(rsc->actions, key, next);
    free(key);
    if (possible_matches) {
        stop = possible_matches->data;
        g_list_free(possible_matches);
    }

    key = promote_key(rsc);
    possible_matches = find_actions(rsc->actions, key, next);
    free(key);
    if (possible_matches) {
        promote = possible_matches->data;
        g_list_free(possible_matches);
    }

    key = demote_key(rsc);
    possible_matches = find_actions(rsc->actions, key, next);
    free(key);
    if (possible_matches) {
        demote = possible_matches->data;
        g_list_free(possible_matches);
    }

    if (rsc->role == rsc->next_role) {
        key = generate_op_key(rsc->id, RSC_MIGRATED, 0);
        possible_matches = find_actions(rsc->actions, key, next);
        free(key);

        CRM_CHECK(next != NULL,);
        if (next == NULL) {
        } else if (possible_matches && current) {
            log_change("Migrate %s\t(%s %s -> %s)",
                       rsc->id, role2text(rsc->role), current->details->uname,
                       next->details->uname);
            g_list_free(possible_matches);

        } else if(is_set(rsc->flags, pe_rsc_reload)) {
            log_change("Reload  %s\t(%s %s)", rsc->id, role2text(rsc->role), next->details->uname);

        } else if (start == NULL || is_set(start->flags, pe_action_optional)) {
            crm_info("Leave   %s\t(%s %s)", rsc->id, role2text(rsc->role), next->details->uname);

        } else if (moving && current) {
            log_change("Move    %s\t(%s %s -> %s)",
                       rsc->id, role2text(rsc->role), current->details->uname,
                       next->details->uname);

        } else if (is_set(rsc->flags, pe_rsc_failed)) {
            log_change("Recover %s\t(%s %s)", rsc->id, role2text(rsc->role), next->details->uname);

        } else if (start && is_set(start->flags, pe_action_runnable) == FALSE) {
            log_change("Stop    %s\t(%s %s)", rsc->id, role2text(rsc->role), next->details->uname);

        } else {
            log_change("Restart %s\t(%s %s)", rsc->id, role2text(rsc->role), next->details->uname);
        }

        return;
    }

    if (rsc->role > RSC_ROLE_SLAVE && rsc->role > rsc->next_role) {
        CRM_CHECK(current != NULL,);
        if (current != NULL) {
            gboolean allowed = FALSE;
            if (demote != NULL && (demote->flags & pe_action_runnable)) {
                allowed = TRUE;
            }

            log_change("Demote  %s\t(%s -> %s %s%s)",
                rsc->id,
                role2text(rsc->role),
                role2text(rsc->next_role),
                current->details->uname,
                allowed ? "" : " - blocked");

            if (stop != NULL && is_not_set(stop->flags, pe_action_optional)
                && rsc->next_role > RSC_ROLE_STOPPED) {
                if (is_set(rsc->flags, pe_rsc_failed)) {
                    log_change("Recover %s\t(%s %s)",
                               rsc->id, role2text(rsc->role), next->details->uname);

                } else if(is_set(rsc->flags, pe_rsc_reload)) {
                    log_change("Reload  %s\t(%s %s)", rsc->id, role2text(rsc->role), next->details->uname);

                } else {
                    log_change("Restart %s\t(%s %s)",
                               rsc->id, role2text(rsc->role), next->details->uname);
                }
            }
        }

    } else if (rsc->next_role == RSC_ROLE_STOPPED) {
        GListPtr gIter = NULL;

        CRM_CHECK(current != NULL,);
        for (gIter = rsc->running_on; gIter != NULL; gIter = gIter->next) {
            node_t *node = (node_t *) gIter->data;

            log_change("Stop    %s\t(%s)", rsc->id, node->details->uname);
        }
    }

    if (moving) {
        log_change("Move    %s\t(%s %s -> %s)",
                   rsc->id, role2text(rsc->next_role), current->details->uname,
                   next->details->uname);
    }

    if (rsc->role == RSC_ROLE_STOPPED) {
        gboolean allowed = FALSE;
        if(start && (start->flags & pe_action_runnable)) {
            allowed = TRUE;
        }

        CRM_CHECK(next != NULL,);
        if (next != NULL) {
            log_change("Start   %s\t(%s%s)", rsc->id, next->details->uname, allowed?"":" - blocked");
        }
        if(allowed == FALSE) {
            return;
        }
    }

    if (rsc->next_role > RSC_ROLE_SLAVE && rsc->role < rsc->next_role) {
        gboolean allowed = FALSE;
        CRM_CHECK(next != NULL,);
        if (stop != NULL && is_not_set(stop->flags, pe_action_optional)
            && rsc->role > RSC_ROLE_STOPPED) {
            if (is_set(rsc->flags, pe_rsc_failed)) {
                log_change("Recover %s\t(%s %s)",
                           rsc->id, role2text(rsc->role), next->details->uname);

            } else if(is_set(rsc->flags, pe_rsc_reload)) {
                log_change("Reload  %s\t(%s %s)", rsc->id, role2text(rsc->role), next->details->uname);

            } else {
                log_change("Restart %s\t(%s %s)",
                           rsc->id, role2text(rsc->role), next->details->uname);
            }
        }

        if (promote && (promote->flags & pe_action_runnable)) {
            allowed = TRUE;
        }

        log_change("Promote %s\t(%s -> %s %s%s)",
            rsc->id,
            role2text(rsc->role),
            role2text(rsc->next_role),
            next->details->uname,
            allowed ? "" : " - blocked");
    }
}

gboolean
StopRsc(resource_t * rsc, node_t * next, gboolean optional, pe_working_set_t * data_set)
{
    GListPtr gIter = NULL;
    const char *class = crm_element_value(rsc->xml, XML_AGENT_ATTR_CLASS);

    crm_trace("%s", rsc->id);

    if (rsc->next_role == RSC_ROLE_STOPPED
        && rsc->variant == pe_native && safe_str_eq(class, "stonith")) {
        action_t *all_stopped = get_pseudo_op(ALL_STOPPED, data_set);

        custom_action_order(NULL, strdup(all_stopped->task), all_stopped,
                            rsc, stop_key(rsc), NULL,
                            pe_order_optional | pe_order_stonith_stop, data_set);
    }

    for (gIter = rsc->running_on; gIter != NULL; gIter = gIter->next) {
        node_t *current = (node_t *) gIter->data;
        action_t *stop;

        if (rsc->partial_migration_target) {
            if(rsc->partial_migration_target->details == current->details) {
                crm_trace("Filtered %s -> %s %s", current->details->uname, next->details->uname, rsc->id);
                continue;
            } else {
                crm_trace("Forced on %s %s", current->details->uname, rsc->id);
                optional = FALSE;
            }
        }

        crm_trace("%s on %s", rsc->id, current->details->uname);
        stop = stop_action(rsc, current, optional);

        if(is_not_set(rsc->flags, pe_rsc_managed)) {
            update_action_flags(stop, pe_action_runnable|pe_action_clear);
        }

        if (is_set(data_set->flags, pe_flag_remove_after_stop)) {
            DeleteRsc(rsc, current, optional, data_set);
        }
    }

    return TRUE;
}

gboolean
StartRsc(resource_t * rsc, node_t * next, gboolean optional, pe_working_set_t * data_set)
{
    action_t *start = NULL;

    crm_trace("%s on %s %d", rsc->id, next?next->details->uname:"N/A", optional);
    start = start_action(rsc, next, TRUE);
    if (is_set(start->flags, pe_action_runnable) && optional == FALSE) {
        update_action_flags(start, pe_action_optional | pe_action_clear);
    }
    return TRUE;
}

gboolean
PromoteRsc(resource_t * rsc, node_t * next, gboolean optional, pe_working_set_t * data_set)
{
    char *key = NULL;
    GListPtr gIter = NULL;
    gboolean runnable = TRUE;
    GListPtr action_list = NULL;

    crm_trace("%s on %s", rsc->id, next?next->details->uname:"N/A");

    CRM_CHECK(next != NULL, return FALSE);

    key = start_key(rsc);
    action_list = find_actions_exact(rsc->actions, key, next);
    free(key);

    for (gIter = action_list; gIter != NULL; gIter = gIter->next) {
        action_t *start = (action_t *) gIter->data;

        if (is_set(start->flags, pe_action_runnable) == FALSE) {
            runnable = FALSE;
        }
    }
    g_list_free(action_list);

    if (runnable) {
        promote_action(rsc, next, optional);
        return TRUE;
    }

    crm_debug("%s\tPromote %s (canceled)", next->details->uname, rsc->id);

    key = promote_key(rsc);
    action_list = find_actions_exact(rsc->actions, key, next);
    free(key);

    for (gIter = action_list; gIter != NULL; gIter = gIter->next) {
        action_t *promote = (action_t *) gIter->data;

        update_action_flags(promote, pe_action_runnable | pe_action_clear);
    }

    g_list_free(action_list);
    return TRUE;
}

gboolean
DemoteRsc(resource_t * rsc, node_t * next, gboolean optional, pe_working_set_t * data_set)
{
    GListPtr gIter = NULL;

    crm_trace("%s", rsc->id);

/* 	CRM_CHECK(rsc->next_role == RSC_ROLE_SLAVE, return FALSE); */
    for (gIter = rsc->running_on; gIter != NULL; gIter = gIter->next) {
        node_t *current = (node_t *) gIter->data;

        crm_trace("%s on %s", rsc->id, next?next->details->uname:"N/A");
        demote_action(rsc, current, optional);
    }
    return TRUE;
}

gboolean
RoleError(resource_t * rsc, node_t * next, gboolean optional, pe_working_set_t * data_set)
{
    crm_err("%s on %s", rsc->id, next?next->details->uname:"N/A");
    CRM_CHECK(FALSE, return FALSE);
    return FALSE;
}

gboolean
NullOp(resource_t * rsc, node_t * next, gboolean optional, pe_working_set_t * data_set)
{
    crm_trace("%s", rsc->id);
    return FALSE;
}

gboolean
DeleteRsc(resource_t * rsc, node_t * node, gboolean optional, pe_working_set_t * data_set)
{
    action_t *delete = NULL;

#if DELETE_THEN_REFRESH
    action_t *refresh = NULL;
#endif
    if (is_set(rsc->flags, pe_rsc_failed)) {
        crm_trace("Resource %s not deleted from %s: failed", rsc->id, node->details->uname);
        return FALSE;

    } else if (node == NULL) {
        crm_trace("Resource %s not deleted: NULL node", rsc->id);
        return FALSE;

    } else if (node->details->unclean || node->details->online == FALSE) {
        crm_trace("Resource %s not deleted from %s: unrunnable", rsc->id, node->details->uname);
        return FALSE;
    }

    crm_notice("Removing %s from %s", rsc->id, node->details->uname);

    delete = delete_action(rsc, node, optional);

    new_rsc_order(rsc, RSC_STOP, rsc, RSC_DELETE,
                  optional ? pe_order_implies_then : pe_order_optional, data_set);

    new_rsc_order(rsc, RSC_DELETE, rsc, RSC_START,
                  optional ? pe_order_implies_then : pe_order_optional, data_set);

#if DELETE_THEN_REFRESH
    refresh = custom_action(NULL, strdup(CRM_OP_LRM_REFRESH), CRM_OP_LRM_REFRESH,
                            node, FALSE, TRUE, data_set);

    add_hash_param(refresh->meta, XML_ATTR_TE_NOWAIT, XML_BOOLEAN_TRUE);

    order_actions(delete, refresh, pe_order_optional);
#endif

    return TRUE;
}

#include <../lib/pengine/unpack.h>
#define set_char(x) last_rsc_id[lpc] = x; complete = TRUE;
static char *
increment_clone(char *last_rsc_id)
{
    int lpc = 0;
    int len = 0;
    char *tmp = NULL;
    gboolean complete = FALSE;

    CRM_CHECK(last_rsc_id != NULL, return NULL);
    if (last_rsc_id != NULL) {
        len = strlen(last_rsc_id);
    }

    lpc = len - 1;
    while (complete == FALSE && lpc > 0) {
        switch (last_rsc_id[lpc]) {
            case 0:
                lpc--;
                break;
            case '0':
                set_char('1');
                break;
            case '1':
                set_char('2');
                break;
            case '2':
                set_char('3');
                break;
            case '3':
                set_char('4');
                break;
            case '4':
                set_char('5');
                break;
            case '5':
                set_char('6');
                break;
            case '6':
                set_char('7');
                break;
            case '7':
                set_char('8');
                break;
            case '8':
                set_char('9');
                break;
            case '9':
                last_rsc_id[lpc] = '0';
                lpc--;
                break;
            case ':':
                tmp = last_rsc_id;
                last_rsc_id = calloc(1, len + 2);
                memcpy(last_rsc_id, tmp, len);
                last_rsc_id[++lpc] = '1';
                last_rsc_id[len] = '0';
                last_rsc_id[len + 1] = 0;
                complete = TRUE;
                free(tmp);
                break;
            default:
                crm_err("Unexpected char: %c (%d)", last_rsc_id[lpc], lpc);
                return NULL;
                break;
        }
    }
    return last_rsc_id;
}

static node_t *
probe_grouped_clone(resource_t * rsc, node_t * node, pe_working_set_t * data_set)
{
    node_t *running = NULL;
    resource_t *top = uber_parent(rsc);

    if (running == NULL && is_set(top->flags, pe_rsc_unique) == FALSE) {
        /* Annoyingly we also need to check any other clone instances
         * Clumsy, but it will work.
         *
         * An alternative would be to update known_on for every peer
         * during process_rsc_state()
         *
         * This code desperately needs optimization
         * ptest -x with 100 nodes, 100 clones and clone-max=10:
         *   No probes                          O(25s)
         *   Detection without clone loop               O(3m)
         *   Detection with clone loop                  O(8m)

         ptest[32211]: 2010/02/18_14:27:55 CRIT: stage5: Probing for unknown resources
         ptest[32211]: 2010/02/18_14:33:39 CRIT: stage5: Done
         ptest[32211]: 2010/02/18_14:35:05 CRIT: stage7: Updating action states
         ptest[32211]: 2010/02/18_14:35:05 CRIT: stage7: Done

         */
        char *clone_id = clone_zero(rsc->id);
        resource_t *peer = pe_find_resource(top->children, clone_id);

        while (peer && running == NULL) {
            running = pe_hash_table_lookup(peer->known_on, node->details->id);
            if (running != NULL) {
                /* we already know the status of the resource on this node */
                crm_trace("Skipping active clone: %s", rsc->id);
                free(clone_id);
                return running;
            }
            clone_id = increment_clone(clone_id);
            peer = pe_find_resource(data_set->resources, clone_id);
        }

        free(clone_id);
    }
    return running;
}

gboolean
native_create_probe(resource_t * rsc, node_t * node, action_t * complete,
                    gboolean force, pe_working_set_t * data_set)
{
    char *key = NULL;
    action_t *probe = NULL;
    node_t *running = NULL;
    resource_t *top = uber_parent(rsc);

    static const char *rc_master = NULL;
    static const char *rc_inactive = NULL;

    if (rc_inactive == NULL) {
        rc_inactive = crm_itoa(PCMK_EXECRA_NOT_RUNNING);
        rc_master = crm_itoa(PCMK_EXECRA_RUNNING_MASTER);
    }

    CRM_CHECK(node != NULL, return FALSE);
    if (force == FALSE && is_not_set(data_set->flags, pe_flag_startup_probes)) {
        crm_trace("Skipping active resource detection for %s", rsc->id);
        return FALSE;
    }

    if (rsc->children) {
        GListPtr gIter = NULL;
        gboolean any_created = FALSE;

        for (gIter = rsc->children; gIter != NULL; gIter = gIter->next) {
            resource_t *child_rsc = (resource_t *) gIter->data;

            any_created = child_rsc->cmds->create_probe(child_rsc, node, complete, force, data_set)
                || any_created;
        }

        return any_created;
    }

    if (is_set(rsc->flags, pe_rsc_orphan)) {
        crm_trace("Skipping orphan: %s", rsc->id);
        return FALSE;
    }

    running = g_hash_table_lookup(rsc->known_on, node->details->id);
    if (running == NULL && is_set(rsc->flags, pe_rsc_unique) == FALSE) {
        /* Anonymous clones */
        if (rsc->parent == top) {
            running = g_hash_table_lookup(rsc->parent->known_on, node->details->id);

        } else {
            /* Grouped anonymous clones need extra special handling */
            running = probe_grouped_clone(rsc, node, data_set);
        }
    }

    if (force == FALSE && running != NULL) {
        /* we already know the status of the resource on this node */
        crm_trace("Skipping active: %s", rsc->id);
        return FALSE;
    }

    key = generate_op_key(rsc->id, RSC_STATUS, 0);
    probe = custom_action(rsc, key, RSC_STATUS, node, FALSE, TRUE, data_set);
    update_action_flags(probe, pe_action_optional | pe_action_clear);

    /*
     * We need to know if it's running_on (not just known_on) this node
     * to correctly determine the target rc.
     */
    running = pe_find_node_id(rsc->running_on, node->details->id);
    if (running == NULL) {
        add_hash_param(probe->meta, XML_ATTR_TE_TARGET_RC, rc_inactive);

    } else if (rsc->role == RSC_ROLE_MASTER) {
        add_hash_param(probe->meta, XML_ATTR_TE_TARGET_RC, rc_master);
    }

    crm_debug("Probing %s on %s (%s)", rsc->id, node->details->uname, role2text(rsc->role));
    order_actions(probe, complete, pe_order_implies_then);

    return TRUE;
}

static void
native_start_constraints(resource_t * rsc, action_t * stonith_op, gboolean is_stonith,
                         pe_working_set_t * data_set)
{
    node_t *target = stonith_op ? stonith_op->node : NULL;

    if (is_stonith) {
        char *key = start_key(rsc);
        action_t *ready = get_pseudo_op(STONITH_UP, data_set);

        crm_trace("Ordering %s action before stonith events", key);
        custom_action_order(rsc, key, NULL,
                            NULL, strdup(ready->task), ready,
                            pe_order_optional | pe_order_implies_then, data_set);

    } else {
        GListPtr gIter = NULL;
        action_t *all_stopped = get_pseudo_op(ALL_STOPPED, data_set);
        action_t *stonith_done = get_pseudo_op(STONITH_DONE, data_set);

        for (gIter = rsc->actions; gIter != NULL; gIter = gIter->next) {
            action_t *action = (action_t *) gIter->data;

            if (action->needs == rsc_req_stonith) {
                order_actions(stonith_done, action, pe_order_optional);

            } else if (target != NULL && safe_str_eq(action->task, RSC_START)
                       && NULL == pe_hash_table_lookup(rsc->known_on, target->details->id)) {
                /* if known == NULL, then we dont know if
                 *   the resource is active on the node
                 *   we're about to shoot
                 *
                 * in this case, regardless of action->needs,
                 *   the only safe option is to wait until
                 *   the node is shot before doing anything
                 *   to with the resource
                 *
                 * its analogous to waiting for all the probes
                 *   for rscX to complete before starting rscX
                 *
                 * the most likely explaination is that the
                 *   DC died and took its status with it
                 */

                crm_debug("Ordering %s after %s recovery", action->uuid, target->details->uname);
                order_actions(all_stopped, action, pe_order_optional | pe_order_runnable_left);
            }
        }
    }
}

static void
native_stop_constraints(resource_t * rsc, action_t * stonith_op, gboolean is_stonith,
                        pe_working_set_t * data_set)
{
    char *key = NULL;
    GListPtr gIter = NULL;
    GListPtr action_list = NULL;
    resource_t *top = uber_parent(rsc);

    key = stop_key(rsc);
    action_list = find_actions(rsc->actions, key, stonith_op->node);
    free(key);

    /* add the stonith OP as a stop pre-req and the mark the stop
     * as a pseudo op - since its now redundant
     */

    for (gIter = action_list; gIter != NULL; gIter = gIter->next) {
        action_t *action = (action_t *) gIter->data;

        if (action->node->details->online
            && action->node->details->unclean == FALSE && is_set(rsc->flags, pe_rsc_failed)) {
            continue;
        }

        if (is_set(rsc->flags, pe_rsc_failed)) {
            crm_notice("Stop of failed resource %s is"
                       " implicit after %s is fenced", rsc->id, action->node->details->uname);
        } else {
            crm_info("%s is implicit after %s is fenced",
                     action->uuid, action->node->details->uname);
        }

        /* the stop would never complete and is
         * now implied by the stonith operation
         */
        update_action_flags(action, pe_action_pseudo);
        update_action_flags(action, pe_action_runnable);
        update_action_flags(action, pe_action_implied_by_stonith);

        if (is_stonith == FALSE) {
            action_t *parent_stop = find_first_action(top->actions, NULL, RSC_STOP, NULL);

            order_actions(stonith_op, action, pe_order_optional);
            order_actions(stonith_op, parent_stop, pe_order_optional);
        }

        if (is_set(rsc->flags, pe_rsc_notify)) {
            /* Create a second notification that will be delivered
             *   immediately after the node is fenced
             *
             * Basic problem:
             * - C is a clone active on the node to be shot and stopping on another
             * - R is a resource that depends on C
             *
             * + C.stop depends on R.stop
             * + C.stopped depends on STONITH
             * + C.notify depends on C.stopped
             * + C.healthy depends on C.notify
             * + R.stop depends on C.healthy
             *
             * The extra notification here changes
             *  + C.healthy depends on C.notify
             * into: 
             *  + C.healthy depends on C.notify'
             *  + C.notify' depends on STONITH'
             * thus breaking the loop
             */
            notify_data_t *n_data =
                create_notification_boundaries(rsc, RSC_STOP, NULL, stonith_op, data_set);
            crm_info("Creating secondary notification for %s", action->uuid);

            collect_notification_data(rsc, TRUE, FALSE, n_data);
            g_hash_table_insert(n_data->keys, strdup("notify_stop_resource"),
                                strdup(rsc->id));
            g_hash_table_insert(n_data->keys, strdup("notify_stop_uname"),
                                strdup(action->node->details->uname));
            create_notifications(uber_parent(rsc), n_data, data_set);
            free_notification_data(n_data);
        }

/* From Bug #1601, successful fencing must be an input to a failed resources stop action.

   However given group(rA, rB) running on nodeX and B.stop has failed, 
   A := stop healthy resource (rA.stop)
   B := stop failed resource (pseudo operation B.stop)
   C := stonith nodeX
   A requires B, B requires C, C requires A
   This loop would prevent the cluster from making progress.

   This block creates the "C requires A" dependency and therefore must (at least
   for now) be disabled.

   Instead, run the block above and treat all resources on nodeX as B would be
   (marked as a pseudo op depending on the STONITH).

   TODO: Break the "A requires B" dependency in update_action() and re-enable this block
   
   } else if(is_stonith == FALSE) {
   crm_info("Moving healthy resource %s"
   " off %s before fencing",
   rsc->id, node->details->uname);
			
   * stop healthy resources before the
   * stonith op
   *
   custom_action_order(
   rsc, stop_key(rsc), NULL,
   NULL,strdup(CRM_OP_FENCE),stonith_op,
   pe_order_optional, data_set);
*/
    }

    g_list_free(action_list);

    key = demote_key(rsc);
    action_list = find_actions(rsc->actions, key, stonith_op->node);
    free(key);

    for (gIter = action_list; gIter != NULL; gIter = gIter->next) {
        action_t *action = (action_t *) gIter->data;

        if (action->node->details->online == FALSE || action->node->details->unclean == TRUE
            || is_set(rsc->flags, pe_rsc_failed)) {
            if (is_set(rsc->flags, pe_rsc_failed)) {
                crm_info("Demote of failed resource %s is"
                         " implict after %s is fenced", rsc->id, action->node->details->uname);
            } else {
                crm_info("%s is implicit after %s is fenced",
                         action->uuid, action->node->details->uname);
            }
            /* the stop would never complete and is
             * now implied by the stonith operation
             */
            crm_trace("here - 1");
            update_action_flags(action, pe_action_pseudo);
            update_action_flags(action, pe_action_runnable);
            if (is_stonith == FALSE) {
                order_actions(stonith_op, action, pe_order_optional);
            }
        }
    }

    g_list_free(action_list);
}

void
rsc_stonith_ordering(resource_t * rsc, action_t * stonith_op, pe_working_set_t * data_set)
{
    gboolean is_stonith = FALSE;
    const char *class = crm_element_value(rsc->xml, XML_AGENT_ATTR_CLASS);

    if (rsc->children) {
        GListPtr gIter = NULL;

        for (gIter = rsc->children; gIter != NULL; gIter = gIter->next) {
            resource_t *child_rsc = (resource_t *) gIter->data;

            rsc_stonith_ordering(child_rsc, stonith_op, data_set);
        }
        return;
    }

    if (is_not_set(rsc->flags, pe_rsc_managed)) {
        crm_trace("Skipping fencing constraints for unmanaged resource: %s", rsc->id);
        return;
    }

    if (stonith_op != NULL && safe_str_eq(class, "stonith")) {
        is_stonith = TRUE;
    }

    /* Start constraints */
    native_start_constraints(rsc, stonith_op, is_stonith, data_set);

    /* Stop constraints */
    native_stop_constraints(rsc, stonith_op, is_stonith, data_set);
}

enum stack_activity {
    stack_stable = 0,
    stack_starting = 1,
    stack_stopping = 2,
    stack_middle = 4,
};

static enum stack_activity
find_clone_activity_on(resource_t * rsc, resource_t * target, node_t * node, const char *type)
{
    int mode = stack_stable;
    action_t *active = NULL;

    if (target->children) {
        GListPtr gIter = NULL;

        for (gIter = target->children; gIter != NULL; gIter = gIter->next) {
            resource_t *child = (resource_t *) gIter->data;

            mode |= find_clone_activity_on(rsc, child, node, type);
        }
        return mode;
    }

    active = find_first_action(target->actions, NULL, RSC_START, NULL);
    if (active && is_set(active->flags, pe_action_optional) == FALSE
        && is_set(active->flags, pe_action_pseudo) == FALSE) {
        crm_debug("%s: found scheduled %s action (%s)", rsc->id, active->uuid, type);
        mode |= stack_starting;
    }

    active = find_first_action(target->actions, NULL, RSC_STOP, node);
    if (active && is_set(active->flags, pe_action_optional) == FALSE
        && is_set(active->flags, pe_action_pseudo) == FALSE) {
        crm_debug("%s: found scheduled %s action (%s)", rsc->id, active->uuid, type);
        mode |= stack_stopping;
    }

    return mode;
}

static enum stack_activity
check_stack_element(resource_t * rsc, resource_t * other_rsc, const char *type)
{
    resource_t *other_p = uber_parent(other_rsc);

    if (other_rsc == NULL || other_rsc == rsc) {
        return stack_stable;

    } else if (other_p->variant == pe_native) {
        crm_notice("Cannot migrate %s due to dependency on %s (%s)", rsc->id, other_rsc->id, type);
        return stack_middle;

    } else if (other_rsc == rsc->parent) {
        int mode = 0;
        GListPtr gIter = NULL;

        for (gIter = other_rsc->rsc_cons; gIter != NULL; gIter = gIter->next) {
            rsc_colocation_t *constraint = (rsc_colocation_t *) gIter->data;

            if (constraint->score > 0) {
                mode |= check_stack_element(rsc, constraint->rsc_rh, type);
            }
        }
        return mode;

    } else if (other_p->variant == pe_group) {
        crm_notice("Cannot migrate %s due to dependency on group %s (%s)",
                   rsc->id, other_rsc->id, type);
        return stack_middle;

    }

    /* else: >= clone */
    /*

       ## Assumption
       A depends on clone(B)

       ## Resource Activity During Move

       N1          N2              N3
       ---             ---         ---
       t0  A.stop
       t1  B.stop                          B.stop
       t2                  B.start         B.start
       t3                  A.start

       ## Resource Activity During Migration

       N1          N2              N3
       ---             ---         ---
       t0                  B.start         B.start
       t1  A.stop (1)
       t2                  A.start (2)
       t3  B.stop                          B.stop

       Node 1: Rewritten to be a migrate-to operation
       Node 2: Rewritten to be a migrate-from operation

       # Constraints

       The following constraints already exist in the system.
       The 'ok' and 'fail' column refers to whether they still hold for migration.

       a) A.stop  -> A.start - ok
       b) B.stop  -> B.start - fail

       c) A.stop  -> B.stop  - ok
       d) B.start -> A.start - ok

       e) B.stop  -> A.start - fail
       f) A.stop  -> B.start - fail

       ## Scenarios
       B unchanged             - ok
       B stopping only         - fail - possible after fixing 'e'
       B starting only         - fail - possible after fixing 'f'
       B stoping and starting  - fail - constraint 'b' is unfixable
       B restarting only on N2 - fail - as-per previous only rarer

     */
    /* Only allow migration when the clone is either stable, only starting or only stopping */
    return find_clone_activity_on(rsc, other_rsc, NULL, type);
}

static gboolean
at_stack_bottom(resource_t * rsc)
{
    char *key = NULL;
    action_t *start = NULL;
    action_t *other = NULL;
    int mode = stack_stable;
    GListPtr action_list = NULL;
    GListPtr gIter = NULL;

    key = start_key(rsc);
    action_list = find_actions(rsc->actions, key, NULL);
    free(key);

    crm_trace("%s: processing", rsc->id);
    CRM_CHECK(action_list != NULL, return FALSE);

    start = action_list->data;
    g_list_free(action_list);

    for (gIter = rsc->rsc_cons; gIter != NULL; gIter = gIter->next) {
        rsc_colocation_t *constraint = (rsc_colocation_t *) gIter->data;
        resource_t *target = constraint->rsc_rh;

        crm_trace("Checking %s: %s == %s (%d)", constraint->id, rsc->id, target->id,
                    constraint->score);
        if (constraint->score > 0) {
            mode |= check_stack_element(rsc, target, "coloc");
            if (mode & stack_middle) {
                return FALSE;

            } else if ((mode & stack_stopping) && (mode & stack_starting)) {
                crm_notice("Cannot migrate %s due to colocation activity (last was %s)",
                           rsc->id, target->id);
                return FALSE;
            }
        }
    }

    for (gIter = start->actions_before; gIter != NULL; gIter = gIter->next) {
        action_wrapper_t *other_w = (action_wrapper_t *) gIter->data;

        other = other_w->action;

        if (other_w->type & pe_order_serialize_only) {
            crm_trace("%s: depends on %s (serialize ordering)", rsc->id, other->uuid);
            continue;
        }

        crm_trace("%s: Checking %s ordering", rsc->id, other->uuid);

        if (is_set(other->flags, pe_action_optional) == FALSE) {
            mode |= check_stack_element(rsc, other->rsc, "order");
            if (mode & stack_middle) {
                return FALSE;

            } else if ((mode & stack_stopping) && (mode & stack_starting)) {
                crm_notice("Cannot migrate %s due to ordering activity (last was %s)",
                           rsc->id, other->rsc->id);
                return FALSE;
            }
        }
    }
    return TRUE;
}

static action_t *
get_first_named_action(resource_t *rsc, const char *action, gboolean only_valid, node_t *current)
{
    action_t *a = NULL;
    GListPtr action_list = NULL;
    char *key = generate_op_key(rsc->id, action, 0);

    action_list = find_actions(rsc->actions, key, current);

    if (action_list == NULL || action_list->data == NULL) {
        crm_trace("%s: no %s action", rsc->id, action);
        free(key);
        return NULL;
    }

    a = action_list->data;
    g_list_free(action_list);

    if(only_valid && is_set(a->flags, pe_action_pseudo)) {
        crm_trace("%s: pseudo", key);
        a = NULL;

    } else if(only_valid && is_not_set(a->flags, pe_action_runnable)) {
        crm_trace("%s: runnable", key);
        a = NULL;
    }
    
    free(key);
    return a;
}

static void
MigrateRsc(resource_t * rsc, action_t *stop, action_t *start, pe_working_set_t * data_set, gboolean partial)
{
    action_t *to = NULL;
    action_t *from = NULL;
    action_t *then = NULL;
    action_t *other = NULL;
    action_t *done = get_pseudo_op(STONITH_DONE, data_set);

    GListPtr gIter = NULL;
    const char *value = g_hash_table_lookup(rsc->meta, XML_OP_ATTR_ALLOW_MIGRATE);
    crm_trace("%s %s -> %s", rsc->id, stop->node->details->uname, start->node->details->uname);

    if (crm_is_true(value) == FALSE) {
        return;
    }

    if (rsc->next_role > RSC_ROLE_SLAVE) {
        crm_trace("%s: resource role: role=%s", rsc->id, role2text(rsc->next_role));
        return;
    }

    if(start == NULL || stop == NULL) {
        crm_trace("%s: not exists %p -> %p", rsc->id, stop, start);
        return;
        
    } else if (start->node == NULL || stop->node == NULL) {
        crm_trace("%s: no node %p -> %p", rsc->id, stop->node, start->node);
        return;

    } else if(is_set(stop->flags, pe_action_optional)) {
        crm_trace("%s: stop action", rsc->id);
        return;

    } else if(is_set(start->flags, pe_action_optional)) {
        crm_trace("%s: start action", rsc->id);
        return;

    } else if (stop->node->details == start->node->details) {
        crm_trace("%s: not moving %p -> %p", rsc->id, stop->node, start->node);
        return;
        
    } else if (at_stack_bottom(rsc) == FALSE) {
        crm_trace("%s: not at stack bottom", rsc->id);
        return;
    }

    if (partial) {
        crm_info("Completing partial migration of %s from %s to %s", rsc->id,
             stop->node ? stop->node->details->uname : "unknown",
             start->node ? start->node->details->uname : "unknown");
    } else {
        crm_info("Migrating %s from %s to %s", rsc->id,
             stop->node ? stop->node->details->uname : "unknown",
             start->node ? start->node->details->uname : "unknown");
    }

    /* Preserve the stop to ensure the end state is sane on that node,
     * Make the start a pseudo op
     * Create migrate_to, have it depend on everything the stop did
     * Create migrate_from
     *  *-> migrate_to -> migrate_from -> stop -> start
     */

    update_action_flags(start, pe_action_pseudo);   /* easier than trying to delete it from the graph
                                                     * but perhaps we should have it run anyway
                                                     */

    if (!partial) {
       to = custom_action(rsc, generate_op_key(rsc->id, RSC_MIGRATE, 0), RSC_MIGRATE, stop->node,
                       FALSE, TRUE, data_set);
    }
    from = custom_action(rsc, generate_op_key(rsc->id, RSC_MIGRATED, 0), RSC_MIGRATED, start->node,
                      FALSE, TRUE, data_set);

    /* This is slightly sub-optimal if 'to' fails, but always
     * run both halves of the migration before terminating the
     * transition.
     *
     * This can be removed if/when we update unpack_rsc_op() to
     * 'correctly' handle partial migrations.
     *
     * Without this, we end up stopping both sides
     */
    from->priority = INFINITY;

    if (!partial) {
        order_actions(to, from, pe_order_optional);
        add_hash_param(to->meta, XML_LRM_ATTR_MIGRATE_SOURCE, stop->node->details->uname);
        add_hash_param(to->meta, XML_LRM_ATTR_MIGRATE_TARGET, start->node->details->uname);
    }

    then = to ? to : from;
    order_actions(from, stop, pe_order_optional);
    order_actions(done, then, pe_order_optional);
    add_hash_param(from->meta, XML_LRM_ATTR_MIGRATE_SOURCE, stop->node->details->uname);
    add_hash_param(from->meta, XML_LRM_ATTR_MIGRATE_TARGET, start->node->details->uname);

    /* Create the correct ordering ajustments based on find_clone_activity_on(); */

    for (gIter = rsc->rsc_cons; gIter != NULL; gIter = gIter->next) {
        rsc_colocation_t *constraint = (rsc_colocation_t *) gIter->data;
        resource_t *target = constraint->rsc_rh;

        crm_info("Repairing %s: %s == %s (%d)", constraint->id, rsc->id, target->id,
                 constraint->score);

        if (constraint->score > 0) {
            int mode = check_stack_element(rsc, target, "coloc");
            action_t *clone_stop = find_first_action(target->actions, NULL, RSC_STOP, NULL);
            action_t *clone_start = find_first_action(target->actions, NULL, RSC_STARTED, NULL);

            CRM_ASSERT(clone_stop != NULL);
            CRM_ASSERT(clone_start != NULL);
            CRM_ASSERT((mode & stack_middle) == 0);
            CRM_ASSERT(((mode & stack_stopping) && (mode & stack_starting)) == 0);

            if (mode & stack_stopping) {
#if 0
                crm_debug("Creating %s.start -> %s.stop ordering", rsc->id, target->id);
                order_actions(from, clone_stop, pe_order_optional);
#endif
                GListPtr lpc2 = NULL;

                for (lpc2 = start->actions_before; lpc2 != NULL; lpc2 = lpc2->next) {
                    action_wrapper_t *other_w = (action_wrapper_t *) lpc2->data;

                    /* Needed if the clone's started pseudo-action ever gets printed in the graph */
                    if (other_w->action == clone_start) {
                        crm_debug("Breaking %s -> %s ordering", other_w->action->uuid,
                                  start->uuid);
                        other_w->type = pe_order_none;
                    }
                }

            } else if (mode & stack_starting) {
#if 0
                crm_debug("Creating %s.started -> %s.stop ordering", target->id, rsc->id);
                order_actions(clone_start, to, pe_order_optional);
#endif
                GListPtr lpc2 = NULL;

                for (lpc2 = clone_stop->actions_before; lpc2 != NULL; lpc2 = lpc2->next) {
                    action_wrapper_t *other_w = (action_wrapper_t *) lpc2->data;

                    /* Needed if the clone's stop pseudo-action ever gets printed in the graph */
                    if (other_w->action == stop) {
                        crm_debug("Breaking %s -> %s ordering", other_w->action->uuid,
                                  clone_stop->uuid);
                        other_w->type = pe_order_none;
                    }
                }
            }
        }
    }
#if 0
    /* Implied now that start/stop are not morphed into migrate ops */

    /* Anything that needed stop to complete, now also needs start to have completed */
    for (gIter = stop->actions_after; gIter != NULL; gIter = gIter->next) {
        action_wrapper_t *other_w = (action_wrapper_t *) gIter->data;

        other = other_w->action;
        if (is_set(other->flags, pe_action_optional) || other->rsc != NULL) {
            continue;
        }
        crm_debug("Ordering %s before %s (stop)", from->uuid, other->uuid);
        order_actions(from, other, other_w->type);
    }
#endif
    /* migrate 'then' action also needs anything that the stop needed to have completed too */
    for (gIter = stop->actions_before; gIter != NULL; gIter = gIter->next) {
        action_wrapper_t *other_w = (action_wrapper_t *) gIter->data;

        other = other_w->action;
        if (other->rsc == NULL) {
            /* nothing */

        } else if (is_set(other->flags, pe_action_optional) || other->rsc == rsc
                   || other->rsc == rsc->parent) {
            continue;
        }
        crm_debug("Ordering %s before %s (stop)", other_w->action->uuid, stop->uuid);
        order_actions(other, then, other_w->type);
    }

    /* migrate 'then' action also needs anything that the start needed to have completed too */
    for (gIter = start->actions_before; gIter != NULL; gIter = gIter->next) {
        action_wrapper_t *other_w = (action_wrapper_t *) gIter->data;

        other = other_w->action;
        if (other->rsc == NULL) {
            /* nothing */
        } else if (is_set(other->flags, pe_action_optional) || other->rsc == rsc
                   || other->rsc == rsc->parent) {
            continue;
        }
        crm_debug("Ordering %s before %s (start)", other_w->action->uuid, stop->uuid);
        order_actions(other, then, other_w->type);
    }
}

static void
ReloadRsc(resource_t * rsc, action_t *stop, action_t *start, pe_working_set_t * data_set) 
{
    action_t *action = NULL;
    action_t *rewrite = NULL;

    if(is_not_set(rsc->flags, pe_rsc_try_reload)) {
        return;

    } else if(is_not_set(stop->flags, pe_action_optional)) {
        crm_trace("%s: stop action", rsc->id);
        return;
        
    } else if(is_not_set(start->flags, pe_action_optional)) {
        crm_trace("%s: start action", rsc->id);
        return;
    }

    crm_trace("%s on %s", rsc->id, stop->node->details->uname);

    action = get_first_named_action(rsc, RSC_PROMOTE, TRUE, NULL);
    if (action && is_set(action->flags, pe_action_optional) == FALSE) {
        update_action_flags(action, pe_action_pseudo);
    }

    action = get_first_named_action(rsc, RSC_DEMOTE, TRUE, NULL);
    if (action && is_set(action->flags, pe_action_optional) == FALSE) {
        rewrite = action;
        update_action_flags(stop, pe_action_pseudo);

    } else {
        rewrite = start;
    }

    crm_info("Rewriting %s of %s on %s as a reload",
             rewrite->task, rsc->id, stop->node->details->uname);
    set_bit(rsc->flags, pe_rsc_reload);
    update_action_flags(rewrite, pe_action_optional|pe_action_clear);

    free(rewrite->uuid);
    free(rewrite->task);
    rewrite->task = strdup("reload");
    rewrite->uuid = generate_op_key(rsc->id, rewrite->task, 0);
}

void
rsc_migrate_reload(resource_t * rsc, pe_working_set_t * data_set)
{
    GListPtr gIter = NULL;
    action_t *stop = NULL;
    action_t *start = NULL;
    gboolean partial = FALSE;

    if (rsc->children) {
        for (gIter = rsc->children; gIter != NULL; gIter = gIter->next) {
            resource_t *child_rsc = (resource_t *) gIter->data;

            rsc_migrate_reload(child_rsc, data_set);
        }
        return;
        
    } else if (rsc->variant > pe_native) {
        return;
    }

    crm_trace("Processing %s", rsc->id);

    if (rsc->partial_migration_target) {
        start = get_first_named_action(rsc, RSC_START, TRUE, rsc->partial_migration_target);
        stop = get_first_named_action(rsc, RSC_STOP, TRUE, rsc->partial_migration_source);
        if (start && stop) {
            partial = TRUE;
        }
    }

    crm_trace("%s %s %p", rsc->id, partial?"partial":"full", stop);
    
    if (!partial) {
        stop = get_first_named_action(rsc, RSC_STOP, TRUE, rsc->running_on ? rsc->running_on->data : NULL);
        start = get_first_named_action(rsc, RSC_START, TRUE, NULL);
    }

    if (is_not_set(rsc->flags, pe_rsc_managed)
        || is_set(rsc->flags, pe_rsc_failed)
        || is_set(rsc->flags, pe_rsc_start_pending)
        || rsc->next_role < RSC_ROLE_STARTED
        || ((g_list_length(rsc->running_on) != 1) && !partial)) {
        crm_trace("%s: general resource state: flags=0x%.16llx", rsc->id, rsc->flags);
        return;
    }

    if(stop == NULL) {
        return;
        
    } else if (is_set(stop->flags, pe_action_optional) && is_set(rsc->flags, pe_rsc_try_reload)) {
        ReloadRsc(rsc, stop, start, data_set);

    } else if(is_not_set(stop->flags, pe_action_optional)) {
        MigrateRsc(rsc, stop, start, data_set, partial);
    }
}


void
native_append_meta(resource_t * rsc, xmlNode * xml)
{
    char *value = g_hash_table_lookup(rsc->meta, XML_RSC_ATTR_INCARNATION);

    if (value) {
        char *name = NULL;

        name = crm_meta_name(XML_RSC_ATTR_INCARNATION);
        crm_xml_add(xml, name, value);
        free(name);
    }
}<|MERGE_RESOLUTION|>--- conflicted
+++ resolved
@@ -321,17 +321,6 @@
 native_merge_weights(resource_t * rsc, const char *rhs, GHashTable * nodes, const char *attr,
                      float factor, enum pe_weights flags)
 {
-<<<<<<< HEAD
-    enum pe_weights flags = pe_weights_none;
-
-    if (only_positive) {
-        set_bit(flags, pe_weights_positive);
-    }
-    if (allow_rollback) {
-        set_bit(flags, pe_weights_rollback);
-    }
-=======
->>>>>>> ce629e68
     return rsc_merge_weights(rsc, rhs, nodes, attr, factor, flags);
 }
 
